--- conflicted
+++ resolved
@@ -1380,12 +1380,7 @@
       {
       Comparable field = fields.get( i );
 
-<<<<<<< HEAD
-      // todo: likely problematic when appending a selector
-      if( field instanceof Integer && ( (Integer) field ) > -1 )
-=======
       if( !isSelect && field instanceof Integer )
->>>>>>> 0134ed02
         continue;
 
       if( names != null )
