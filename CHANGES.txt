Cascading Change Log

<<<<<<< HEAD
2.2.0 [unreleased]

  Updated c.t.Fields to retain relative positions when calling Fields#append.

  Updated c.t.Fields to return appending value when calling Fields#append on Fields.NONE and optimized Fields#subtract
  when subtracting Fields.NONE.

  Added c.t.h.CombinedHfs to allow for smaller files reachable by c.t.h.Hfs taps to be aggregated into fewer
  splits, thus fewer map tasks. @sjlee

  Added c.f.AssemblyPlanner interface to allow for platform independent generative c.f.Flow planning.

  Fixed issue in local mode where an OOME could cause a cascading set of additional OOMEs making the jvm unstable.

  Updated c.f.s.MemoryCoGroupGate and c.f.l.s.LocalGroupByGate to drain internal collections when pipelining
  tuples downstream in the pipeline.

  Added c.t.h.BigDecimalSerialization to allow Hadoop to serialize and deserialize j.m.BigDecimal instances.

  Update slf4j to version 1.7.2.

  Added coercion support for j.m.BigDecimal.

  Added c.p.PlatformSuite annotation allowing a c.PlatformTestCase sub-class to be marked as being a JUnit suite
  of tests accessible, by default, via a static "suite" method.

  Updated provided c.s.Scheme subclasses to honor field type information.

  Updated c.o.expression, c.o.aggregator, and c.p.assembly operations to honor field type information.

  Updated c.o.Identity and c.p.a.Coerce to uses field type information during coercion.

  Added c.t.t.CoercibleType interface to allow for customization of individual field data types and formats. Also
  added the c.t.t.DateType implementation for managing string formatted dates to and from a long timestamp.

  Updated c.p.Splice to fail during planning if grouping or merging fields do not share the same field types, unless
  the field in question has a j.u.Comparator to handle the incompatible comparisons.

  Fixed issue where a c.p.CoGroup join on Fields.NONE would fail during planning.

  Updated c.p.a.Unique to optionally filter out null values.

  Added c.o.e.ScriptFunction, ScriptTupleFunction, and c.o.e.ScriptFilter operations to allow for more expressive
  Java scripts.

  Added "platform.includes" system property so tests can be limited to specified platforms.

  Added c.p.a.MaxBy and c.p.a.MinBy c.p.a.AggregateBy sub-classes to perform max and min, respectively. If the given
  result fields declare a type, the result will be coerced to that type.

  Updated c.p.a.SumBy and c.p.a.AverageBy to honor result fields type declaration by coercing the result to the
  declared type.

  Updated c.p.a.CountBy to count all value occurrences, non-null values, or only null values, within a grouping. Using
  grouping Fields.NONE provides an efficient count for a set of columns. Counting distinct values is not supported.

  Updated c.t.Fields to accept type information and to propagate type values along with fields.

  Updated c.s.l.TextDelimited and c.s.h.TextDelimited to take c.s.u.DelimitedParser on the constructor to allow
  for overriding parsing behavior. DelimitedParser now takes a c.s.u.FieldTypeResolver to allow for field name
  permutations during source and sink, and type inference from field names.
=======
2.1.6

  Updated c.p.SubAssembly to throw UnsupportedOperationException on #getConfigDef() and #getStepConfigDef() calls.

  Fixed issue where join field level c.t.Hasher instances were not honored during a c.p.HashJoin.

  Fixed issue where a j.l.StackOverflowError would be thrown if the Hadoop mapred.input.format.class property
  was not set.

  Updated c.t.Fields#size() to return Fields.NONE on size == 0, instead of failing.

  Fixed issue where Fields.REPLACE on an incoming Fields.UNKNOWN could result in a
  java.lang.ArrayIndexOutOfBoundsException during runtime.

  Updated c.s.h.HadoopStepStats counter caching strategy to make a final attempt even if max timeouts have been
  met. Added "cascading.step.counter.timeout" property to allow tuning of timeout period.
>>>>>>> d9813013

2.1.5

  Updated c.t.h.u.BytesComparator to implement c.t.Hasher as a convenience.

  Fixed issue where c.c.CascadeListener was receiving null as the c.c.Cascade parameter.

2.1.4

  Added ability to capture frameworks used in an application via c.p.AppProps.

  Restored platform test compatibility with Cascading 2.0.x via return of c.p.PlatformRunner.Platform annotation
  and deprecated c.t.LocalPlatform and c.t.HadoopPlatform platform implementations.

2.1.3

  Fix for extra trailing ']' in c.t.Tap#toString().

  Fix for c.f.FlowProcess#getNumProcessSlices() incorrectly returning zero in local mode, should be 1.

  Fix for c.p.a.AggregateBy not honoring the global system property threshold value if not overridden on the ctor.

  Fix for NPE if c.f.FlowProcess returns null config.

  Fixed issue where a c.f.FlowStep would attempt to detect if it should be skipped regardless of whether the "runID"
  had been set or not on the c.f.Flow enabling restartable flows.

2.1.2

  Fixed issue where c.f.FlowProcess#openForWrite on Hadoop would re-use the existing o.a.h.m.OutputCollector instance
  as that used in the current task.

  Fixed issue where fetching remote Hadoop counter values could block indefinitely. Fetching remote counters is now
  serialized across jobs to prevent deadlocks inside the Hadoop API and counter values are now cached with a final
  refresh on job completion.

  Fixed issue where NPE could be thrown by c.s.CascadingStats#getCounterValue if given counter had no value.

2.1.1

  Fixed issue where c.s.h.TextDelimited would not honor charsetName.

  Fixed issue where c.t.BaseTemplateTap would lose parent fields if they were declared as Fields.ALL.

  Fixed issue where c.t.Fields#append would not include current Fields instance when appending an array of Fields
  instances.

  Fixed issue where subsequent c.p.Merge pipes in a pipeline path would obscure prior Merges preventing a c.t.Tap
  insertion during planning resulting in a missing Tap configuration resource property.

  Fixed NPE with c.s.l.TextDelimited when line after header was null.

  Fix for c.s.u.DelimitedParser not fully honoring the default strict parsing policy. This resolution may cause
  some text delimited files to fail if they have arbitrary numbers of fields.

  Added quote and delimiter getters to c.s.l.TextDelimited and c.s.h.TextDelimited.

  Fixed issue where a c.f.FlowStep being skipped was not considered successful after 2.0.7 merge.

2.1.0

  Added c.t.t.FileType interface to mark specific platform c.t.Tap classes as representing a file like interface.

  Fixed issue where c.p.a.Coerce would coerce a null value to 0 if the coerce type was a j.l.Number
  instead of a numeric primitive, or false if the coerce type was j.l.Boolean instead of boolean.

  Fixed issue where c.s.u.DelimitedParser did not honor number of field found in a text delimited file header.

  Fixed issue where c.t.Tap#openForWrite did not honor the c.t.SinkMode#REPLACE setting.

  Added version update check to print out latest available release. Use system property cascading.update.skip=true
  to disable.

  Updated all tuple stream permutations to minimize new c.t.Tuple instantiations and maximize upstream Tuple reuse.

  Updated janino to version 2.6.1.

  Updated c.s.l.TextLine, c.s.l.TextDelimited, c.s.h.TextLine, and c.s.h.TextDelimited to encode/decode any supported
  j.n.c.Charset.

  Fixed issue where c.o.t.DateParser may throw an NPE if the value to be parsed was null.

  Added c.p.Props#buildProperties( Iterable<Map.Entry<String, String>> defaultProperties ) to allow for re-using
  and existing o.a.h.m.JobConf instances as default properties.

  Added c.p.a.FirstBy partial aggregator to allow for capturing first seen c.t.Tuple in a Tuple stream. Argument
  c.f.Fields j.u.Comparators are honored for secondary sorting.

  Updated c.p.a.AggregateBy to honor argumentField c.f.Fields j.u.Comparator instances for secondary sorting.

  Updated c.o.a.First to accumulate the first N seen c.t.Tuple instances.

  Added support for c.c.CascadeListener on c.c.Cascade instances.

  Updated c.p.j.InnerJoin.JoinIterator and sub-classes to re-use c.t.Tuple instances.

  Added support for restartable checkpoint c.f.Flow instances by providing a runID to identify run attempts.

  Updated build and tests to simplify development of alternative planners.

2.0.8

  Updated c.m.CascadingServices to more robustly load optional services. Service agent jar may now be optionally defined
  in a cascading-service.properties file from the CLASSPATH with the "cascading.management.service.jar" property.

2.0.7

  Fixed issue where c.t.Tap instances were not presented resolved c.t.Fields instances in local mode during planning.

  Fixed issue where Hadoop forgets past job completion status of a job during very long running c.f.Flows and
  throws a NPE when queried for the result.

2.0.6

  Added "cascading.step.display.id.truncate" property to allow simple truncation of flow and step ID values in
  the step display name.

  Fixed issue where attempting to iterate the left most side of a join more than once would silently fail on the
  Hadoop platform.

  Fixed issue where step state was not properly removed from the Hadoop distributed cache during cleanup.

  Fixed issue where c.f.Flow#writeStepsDot() would fail if a Flow c.f.FlowStep had multiple sinks.

  Fix for c.t.h.i.MultiInputFormat throwing j.l.java.lang.ArrayIndexOutOfBoundsException when there aren't any
  actual o.a.h.m.FileInputFormat input paths.

  Fix for c.t.h.i.MultiInputFormat throwing j.l.IllegalStateException on an empty child o.a.h.m.InputSplit array.

  Fix for j.l.IndexOutOfBoundsException thrown on an empty c.c.Cascade.

  Fix for c.t.c.SpillableProps#SPILL_COMPRESS not being honored if set to false.

2.0.5

  Updated c.f.p.ElementGraphException messages to name disconnected elements.

  Properly scope c.t.Tap properties to c.f.l.LocalFlowStep and then pass them to source/sink stages in
  c.f.l.s.LocalStepStreamGraph. @mrwalker

  Fix for c.s.u.DelimitedParser to support delimiter as last char in quoted field.

  Fix for c.o.f.UnGroup constructor failing against correct constructor values.

  Added missing setter methods on c.p.AppProps for application jar path and class values.

  Fix for possible NPE when debug logging is enabled during planning.

  Improved error message when Hadoop serializer for a given type cannot be found in some cases.

2.0.4

  Removed remnant log4j dependency in c.t.h.i.MultiInputSplit.

  Fixed issue where c.t.Tap may fail resolving outgoing fields.

  Added missing #equals() method to c.t.TupleEntry that will honor field j.u.Comparator instances.

  Fixed issue where c.f.s.SparseTupleComparator would not properly sort with re-ordered sort fields.

  Fixed issue where c.t.TupleEntryChainIterator#hasNext() would fail if called more than once.

  Updated c.t.h.Hfs internal methods call #getPath() instead of #getIdentifier() so sub-classes can override.

  Updated the #verify() methods on c.s.l.TextLine and c.s.h.TextLine to be protected.

2.0.3

  Fixed issue where the c.f.p.FlowPlanner would allow declared fields in a checkpoint c.t.Tap instance.

  Fixed issue where c.f.Flow#writeStepsDot() would fail if the Flow was planned by the local mode planner.

  Added c.f.h.u.ObjectSerializer to allow for custom state serializers. To override the default
  c.f.h.u.JavaObjectSerializer, specify the name of a class that implements ObjectSerializer (and optionally
  implements o.a.h.c.Configurable) via the "cascading.util.serializer" property. @sritchie

2.0.2

  Added cascading.version property to Hadoop job configuration.

  Removed tests for deprecated method c.t.Tuple#parse().

  Fixed error message in c.s.u.DelimitedParser where parsed value was not being reported.

  Updated c.s.h.TextLine and c.s.l.TextLine to ignore planner presented fields to allow instances to be re-used.

  Changed c.t.c.SpillableTupleList to use j.u.LinkedList to reduce memory footprint when backing a
  c.t.c.SpillableTupleMap.

  Fixed issue where c.p.Merge into the streamed side of a c.p.HashJoin would produce an incorrect plan.

  Fixed issue where c.p.CoGroup was not properly resolving fields from immediate prior c.p.Every pipes.

2.0.1

  Changed c.s.h.TextDelimited to use fully qualified path when reading headers so that the filesystem scheme
  will be inherited.

  Removed redundant property value kept by c.t.h.i.MultiInputSplit to reduce input split serialized size.

  Updated commit and rollback functionality in c.f.BaseFlow and c.f.p.BaseFlowStep to fail the c.f.Flow on a
  c.t.Tap#commitResource failure and to call Tap#rollbackResource on subsequent tap instances. Note this isn't
  intended to provide a 2PC type transactional functionality.

  Updated dependency to Hadoop 1.0.3

2.0.0

  Added c.p.Checkpoint pipe to force any supported planners to persist the tuple stream at that location. If bound to
  a checkpoint c.t.Tap via the c.f.FlowDef, this data will not be cleaned up after the c.f.Flow completes. This pipe
  is useful in conjunction with a c.p.HashJoin to minimize replicated data.

  Added c.t.l.TemplateTap for local mode. Refactored out c.t.BaseTemplateTap to simplify support for additional
  platforms.

  Added c.t.l.StdIn, StdOut, and StdErr local mode c.t.Tap types.

  Changed c.f.h.HadoopFlowStep to save step state to the Hadoop distributed cache if larger than Short.MAX_VALUE.

  Fixed issue where a null value was printed as "null" in c.o.r.RegexMatcher, c.o.r.RegexFilter, c.o.a.AssertGroupBase,
  and c.o.t.FieldJoiner.

  Updated dependency to Hadoop 1.0.2.

  Changed c.s.h.TextDelimited and c.s.l.TextDelimited to optionally read the field names from from the header during
  planning if skipHeaders or hasHeaders is set to true and if Fields.ALL or Fields.UNKNOWN is declared on the
  constructor.

  Changed the planner and added new methods to c.s.Scheme so that field names can be retrieved after a proper
  configuration has been built, but before the planner resolves fields internally. This is useful for reading field
  names from a header of a text file, or meta-data in a binary file. These methods are optional.

  Fixed issue where any c.p.Splice following a c.p.Merge may be unable to resolve the tuple stream branch.

  Added support for c.p.ConfigDef on c.p.Pipe and c.t.Tap classes to allow for process and pipe/tap level
  property values. Where process allows a Pipe or Tap to set c.f.FlowStep specific properties.

  Added c.p.Props base and sub-classes to simplify managing Cascading and Hadoop related properties.

  Added c.m.UnitOfWorkSpawnStrategy interface to allow for pluggable thread management services. Also added
  c.m.UnitOfWorkExecutorStrategy class as the default implementation.

  Added typed set and add methods to c.t.Tuple and c.t.TupleEntry.

  Changed packages for many internal types to simplify documentation.

  Changed c.f.Flow and c.f.FlowStep to interfaces to hide internal only methods.

  Added support for trapping actual raw input data as read by a c.s.Scheme during processing by allowing
  c.t.TupleException to accept a payload c.t.Tuple instance with the data to be trapped. Updated c.s.h.TextDelimited
  and c.s.l.TextDelimited to provide a proper payload when sourcing and parsing text.

  Fixed issue where a c.p.GroupBy following a c.p.Every could not see result Aggregator fields from the Every instance.

  Changed c.s.h.TextDelimited and c.s.l.TextDelimited to optionally write headers if writeHeaders or hasHeaders
  is set to true. If Fields.ALL or Fields.UNKNOWN is declared, during sinking the field names will be resolved
  at runtime.

  Added the c.t.TupleCollectionFactory and c.t.TupleMapFactory interfaces and relevant implementations to allow
  custom c.t.Spillable types to be plugged into a given execution. Spillable types are used to back in memory
  collections to disk to improve scalability of c.p.CoGroup and c.p.HashJoin pipes on different platforms.

  Fixed issue where a c.s.Scheme was not seeing properly resolved fields if they were not declared in the Scheme
  instance. This allows a Scheme declared to sink c.t.Fields#ALL to see the actual field names during the
  Scheme#sinkPrepare() and Scheme#sink() methods.

  Changed c.t.TupleEntrySchemeSelector#prepare method to protected and is now called lazily internally during
  the first add method. This should simplify custom c.t.Tap development and allows for lazily setting of resolved
  sink fields.

  Fixed issue where the grouping Tuple resulting from a c.p.CoGroup did not properly reflect all the current
  grouping keys and field names. This fix allows an c.o.Aggregator or c.o.Buffer see which fields are null, if at all,
  during an "outer" join type. resultGroupFields parameter now must reflect all joined fields as well.

  Fixed issue where a c.p.GroupBy merge of branches with the same names threw a NPE.

  Fixed issue where c.p.a.AggregateBy.AveragePartials functor was using fixed declared fields.

  Added the "cascading.aggregateby.threshold" property so that a default threshold can be set for the
  c.p.a.AggregateBy sub-assemblies.

  Added the c.m.UnitOfWork interface to give c.f.Flow and c.c.Cascade a common contract.

  Changed c.t.h.TupleSerialization#setSerializations() to force TupleSerialization and o.a.h.i.s.WritableSerialization
  are first in the "io.serializations" list.

  Added support for properties scoped at the pipe or process scope. Process scope properties will be inherited by
  the current job if any.

  Added c.t.SpillableTupleMap to allow durable groups during asymmetrical joins.

  Changed c.t.SpillableTupleList to implement c.u.Collection and c.t.Spillable interfaces.

  Renamed the c.p.Group class to c.p.Splice and created a c.p.Group interface. c.p.Groupby, CoGroup, Merge, and HashJoin
  are all c.p.Splice types. Only GroupBy and CoGroup are c.p.Group types.

  Moved all "joiners" to c.p.joiner package from c.p.cogroup as they are now shared with the c.p.HashJoin pipe.

  Added c.p.HashJoin pipe to join two or more streams by a common key value without blocking/accumulating the largest
  data stream. This differs from c.p.CoGroup in that there is no grouping or sorting, and on the MapReduce platform,
  no Reduce task. The is commonly known as an asymmetrical or replicated join.

  Changed c.t.h.TupleSerialization#setSerializations() to always include o.a.h.i.s.WritableSerialization as some
  Hadoop versions do not include it if omitted. WritableSerialization is required by c.t.h.MultiInputSplit.

  Added c.p.Merge pipe to create a union of multiple tuple streams. This differs from c.p.GroupBy in that there
  is no grouping or sorting, and on the MapReduce platform, no Reduce task.

  Added c.t.Tap#commitResource() && #rollbackResource() to allow the underlying resource to be notified write processing
  has successfully completed or has failed, respectively, so that any additional cleanup or processing may be completed.

  Added c.t.Hasher to allow any field level Comparators to have hashCode generation delegated to them for their
  respective c.t.Tuple element/field value.

  Added c.f.FlowStepStrategy interface to allow customization of c.f.p.FlowStep configuration information.

  Changed c.f.Flow to lazily test child source taps for modified time to reduce file meta-data queries.

  Changed c.t.CompositeTap#getChildTaps to return an j.u.Iterator to allow for lazy resolution of child tap instances.

  Added "cascading.default.comparator" property to allow for a default j.u.Comparator class to be set and used
  if no Comparator is returned by the c.t.Comparison interface or set on a c.t.Fields instance.
  See c.t.h.TupleSerialization for the static accessor.

  Changed planner to allow traps to be re-used across any branches. Prior planner would throw an error.

  Changed c.f.Flow to delete traps during the same conditions a sink will be deleted before execution.

  Fixed issue where the c.t.h.TemplateTap would not properly remove Hadoop temporary directories on completion.

  Changed the behavior of traps to capture operation argument values instead of all the incoming values so that it is
  simpler to identify the values causing the failure and reduce the data stored in the trap and log files, which
  record a truncated stringified version of the argument tuple.

  Updated c.f.h.MapReduceFlow to allow source/sink/trap create methods to be overridden by a sub-class in order
  to support path identifiers not compatible with the Hadoop FS.

  Changed c.f.FlowProcess increment methods to take a long instead of int type.

  Fixed issue where the c.t.h.TemplateTap would not properly handle pathFields value if set to c.f.Fields.ALL.

  Fixed issue where the c.p.a.AB.CompositeFunction was not getting flushed when planned into a reduce task.

  Renamed c.p.a.Shape to c.p.a.Retain, as it retains given fields, and created c.p.a.Discard to perform the opposite
  function or discarding given fields.

  Added c.o.NoOp operation to allow fields to be dropped from a stream when used with c.t.Fields.SWAP.

  Added c.T.Fields.NONE to denote no fields in a c.t.Tuple.

  Added shutdown hook for the c.c.Cascade class so during jvm shutdown #stop() will be called forcing proper state
  change.

  Changed #stop() to push from c.c.Cascade down through c.f.Flow and c.f.p.FlowStep instances.

  Added new JUnit runner for injecting platform dependencies into c.t.PlatformTestCase subclasses. Subclasses should
  use c.t.PlatformRunner.Platform Annotation to specify relevant c.t.TestPlatform instances.

  Changed test and assertion helper methods on c.t.CascadingTestCase static to remove subclassing requirement.

  Upgraded to support JUnit 4.8.x.

  Changed license from GPLv3 to APLv2.

  Changed c.f.Flow to prevent #complete() from returning while #stop() is executing. Should prevent certain kinds
  of race conditions when a shutdown hook is used, from a different thread, to stop running flows.

  Added support for gradle.

  Renamed c.f.FlowSkipIfSinkStale to FlowSkipIfSinkNotStale to match the semantics.

  Added support for c.f.Flow tags via the c.f.FlowDef class.

  Added c.f.FlowDef to allow for creating flow definitions via a fluent builder interface.

  Added STARTED and SUBMITTED status to c.s.CascadingStats to properly track when a job is submitted vs when it actually begins
  processing after being queued.

  Added management interfaces for capturing detailed statistics.

  Decoupled core from Apache Hadoop, removed stack based streaming model. Use c.f.h.HadoopFlowConnector to plan
  Hadoop specific flows.

  Implemented 'local' mode to support independent processing of complex processes in memory. Use
  c.f.l.LocalFlowConnector for local mode specific flows.

  Updated and simplified c.t.Tap and c.t.Scheme interfaces. Changes are not backwards compatible to 1.x releases.

  Implemented new pipelining infrastructure to support more complex streaming topologies.

1.2.6

  Fixed bug in TupleEntry#selectInteger() and marked it as deprecated.

1.2.5

  Removed accidental SLF4J dependencies.

  Fixed bug where ISE was thrown if c.f.Flow#stop() was called immediately after #start().

1.2.4

  Added info logging of current split input path with a task, if any.

  Fixed bug in c.o.f.And, c.o.f.Or, and c.o.f.Xor where the sub-select of arguments was not honored.

  Added info log message when writing "direct" to a filesystem, bypassing the temporary folder removing the need to
  rename the output file to its target location.

  Fixed bug where if all paths that match a glob pattern are empty, an exception is not thrown causing Hadoop to throw
  a java.lang.ArrayIndexOutOfBoundsException.

  Updated planner to issue an error message if a tail c.p.Pipe instance doesn't not properly bind to a c.t.Tap instance.

1.2.3

  Added c.f.Flow#setMaxConcurrentSteps to set the maximum number of steps that can be submitted concurrently.

  Fixed bug where NPE was thrown when c.c.CascadeConnector tried to unwind nested c.t.MultiSourceTap instances.

  Fixed bug where c.t.Fields#append() would fail when appending unordered selectors.

  Updated c.f.FlowProcess to include #isCounterStatusInitialized() to test if the underlying reporting framework
  is initialized.

  Updated c.f.FlowProcess#keepAlive() method to fail silently if the underlying reporting framework is not initialized.

  Updated error message thrown by c.f.FlowStep when unable to find c.t.Tap or c.p.Pipe instances in the flow plan due
  to a Class serialized field not implementing #hashCode() or #equals() and relying in the object identity.

  Added error message explaining the Hadoop mapred.jobtracker.completeuserjobs.maximum property needs to be increased
  when dealing with large numbers of jobs. Also caching success value to lower chance of failure.

  Fixed bug in c.t.GlobHfs where #equals() and #hashCode() were not consistent between calls.

1.2.2

  Fixed bug where OOME caught from within the source c.t.Tap was not being re-thrown properly.

  Added #getMapProgress() and #getReduceProgress() to c.f.h.HadoopStepStats.

  Fixed NPE with some invocations of c.t.TupleEntry ctor.

  Fixed bug where if an operation declared it returned Fields.ARGS and the argument selector used positions, the
  outgoing values may merge incorrectly.

1.2.1

  Changed info message to not announce ambiguous source trap if none has been set.

  Fixed bug where if the c.o.Function result c.t.Tuple was passed immediately to a c.p.Group, it may become modified.

  Fixed bug where c.t.TupleEntryIterator#hasNext() failed if called again after returning false.

  Fixed issue where reduce task may fail with a OOME during sorting.

1.2.0

  Added c.p.a.AverageBy sub-assembly for optimizing averaging processes.

  Added c.p.c.GroupClosure#getFlowProcess method to allow c.p.c.Joiner implementations access to current
  properties and counters.

  Added c.s.CascadingStats methods for accessing available counter groups and names.

  Added c.s.WritableSequenceFile as a convenience for reading/writing sequence files holding custom Hadoop
  Writable types in either they key, value, or key and value positions.

  Added retrieve/publish support to the Conjars repo via Ivy.

  Added the c.p.a.AggregateBy class to encapsulate parallel partial Function aggregations and their reduce
  side Aggregator. This is a superior alternative to so called MapReduce Combiners. See javadoc for details.

  Changed c.o.Debug to print the number of tuples encountered on #cleanup().

  Changed c.s.TextDelimited to always return the expected number of fields even if they are not parsed from
  the current line and strict is false, unless Fields.ALL or Fields.UNKNOWN is declared.

  Added c.p.a.SumBy sub-assembly for optimizing summing processes.

  Added c.p.a.CountBy sub-assembly for optimizing counting processes.

  Added c.s.CascadingStatus.Status.Skipped state so skipped c.f.Flow instances can be identified.

  Added c.f.Flow#setSubmitPriority() to allow for custom order of Flows.

  Fixed bug where c.t.MultiSourceTap#pathExists() would return true if one of the child paths was missing.

  Changed c.c.CascadeConnector to fail if it detects cycles in the set of given c.f.Flow instances to manage.

  Disable Hadoop warning about not using "options parser".

  Added #isSource() and #isSink() methods to c.s.Scheme so that some Scheme instances can report they are either
  sink or source only.

  Added c.t.Fields#merge() method to allow simple merging of Fields instances which discarding duplicate names and
  positions.

  Added convenience methods on c.c.CascadeConnector#connect() and c.f.FlowConnector#connect() to accept
  j.u.Collection<Flow> and j.u.Collection<Pipe> arguments, respectively.

  Added Riffle support via the new c.f.ProcessFlow wrapper class. Riffle allows for non-Cascading jobs and/or
  sets of iterative Flows to participate in a c.c.Cascade.

  Changed c.c.Cascade instances to disable parallel execution if more than one Flow is a local only job.

  Added c.c.Cascade#setMaxConcurrentFlows() property that limits the number of concurrently running Flows.

  Added c.c.Cascade#writeDOT method for visualizing the dependencies between flow instances.

  Added c.p.a.Unique sub-assembly for optimizing de-duping processes.

  Changed c.s.TextDelimited to accept Fields.ALL or Fields.UNKNOWN for arbitrarily sized or unknown records.

  Changed c.t.MultiSourceTap to support #openForRead().

  Added c.t.Comparison and c.t.StreamComparator interfaces which allow for custom types to be
  lazily deserialized during sort comparisons.

  Added support for lazy deserialization during c.t.Tuple comparisons while shuffle sorting.

1.1.3

  Added publishing of artifacts to the conjars.org jar repo via Ivy.

  Added method c.s.CascadingStats#getCurrentDuration to return the current execution duration whether or not the
  process/work is finished.

  Fixed issues where c.t.Fields#getIndex may return invalid results if accessed from multiple threads simultaneously.

  Fixed NPE when attempting to increment a counter before the first map/reduce invocation. Now throws a more
  informative ISE message.

  Fixed possible NPE when accessing counters via c.f.h.HadoopStepStats.

  Fixed bug in c.s.TextDelimited where some unquoted empty values would not be properly parsed.

  Added c.f.FlowStep#setName() method to allow override of MR job names. Use in conjunction with
  FlowStep#containsPipeNamed() to find appropriate steps.

  Fixed bug where c.f.MultiMapReducePlanner did not detect a split after a c.p.GroupBy or c.p.CoGroup where
  one or more of the immediate pipes is an c.p.Every instance. An Each split is allowed.

  Fixed c.t.TupleEntry#set method so that it may take a c.t.Fields instance for a field name.

  Fixed NPE in c.t.TempHfs when parent c.f.Flow is used in a Cascade under certain conditions.

  Fixed bug where mixed absolute and relative paths didn't not result in a proper topological sort when used
  in a c.c.Cascade.

  Fixed bug where a c.c.Cascading of c.f.Flow and c.f.MapReduceFlow instances did not properly sort topologically.

  Added c.c.Cascade#writeDOT method to simplify debugging Cascade instances.

1.1.2

  Fixed bug preventing c.s.TextDelimited schemes from being used with a c.t.TemplateTap.

  Updated c.t.Scheme base class to force Field.ALL source declaration to Fields.UNKNOWN, and to force Fields.UNKNOWN
  sink declaration to Fields.ALL.

  Fixed bug where if null was passed to c.s.TextLine sinkCompression, the behavior would be undefined.

  Added back c.t.Tuple#add( Comparable ) to remain backwards compatible with 1.0.

  Fixed bug preventing Fields.ALL selector in c.p.Every when incoming positions are used instead of field names
  and the given aggregator declares field names.

  Fixed bug that prevented the configured codecs from loading for co-group spills.

  Fixed bug where c.s.TextDelimited would fail on delimiters that are also regex special characters.

  Fixed random j.u.ConcurrentModificationException error when running in Hadoop local mode by synchronizing
  the c.f.s.StackElement#closeTraps method.

  Fixed missing property values when stored in a nested j.u.Properties object.

  Fixed NPE when counter group does not exist yet when querying c.s.FlowStats#getCounterValue.

1.1.1

  Fixed bug where some unsafe operations followed by named c.p.Pipe instances were not considered during planning.

  Removed imports for SLF4J and replaced with Apache LOG4j in c.s.TextDelimited.

  Fixed bug where c.t.Fields.SWAP did not properly resolve when following a c.p.Every pipe.

1.1.0

  Fixed bug where a c.t.Fields instance can be marked as ordered when modified via #set call.

  Changed c.p.CoGroup to detect self-joins and optimize for them.

  Changed trap handling to include failures from source and sink c.t.Tap instances. The source Tap will inherit
  the assembly head trap and the sink will inherit the assembly tail trap.

  Deprecated c.t.Tuple#parse(). It does not properly handle null values or types other than primitives.

  Changed c.f.s.StackElement to log a warning for each trap captured. This includes a truncated print of the offending
  c.t.TupleEntry and the thrown exception and stack trace. Traps being for exceptional cases, logging exceptions is a
  reasonable response.

  Changed map and reduce operation stack so that collected c.t.Tuple instances do not remain 'unmodifiable' after
  being collected via the c.t.TupleEntryCollector.

  Add #getArgumentFields() to c.o.OperationCall for all operations.

  Added support for custom EMR properties used for managing task attempt temporary path management for some filesystems.

  Changed c.t.TemplateTap to support an openTapsThreshold value. The default open taps is 300. After the threshold
  is met, 10% of the least recently used open taps will be closed.

  Changed c.t.Fields #setComparator fieldName argument to accept Fields instances as the fieldName argument.
  Only the first field name or position is considered.

  Changed c.t.TupleEntry 'get as type' accessors to now also accept c.t.Fields instances as the fieldName argument. Only
  the first field name or position is considered.

  Updated janino to 2.5.16.

  Updated jgrapht to 0.8.1.

  Changed c.f.s.FlowMapperStack to source key/value pairs once, instead of per branch.

  Changed c.f.FlowPlanner to fail if not all sources or sinks are bound to heads or tails, respectively.

  Changed c.t.TupleOutputStream to lookup tuple element writers by Class identity.

  Added j.b.ConstructorProperties annotation to relevant class constructors.

  Added new convenience method c.p.Pipe#names to return an array of all the pipe names in an assembly. This supports
  the dynamic creation of traps from opaque assemblies.

  Added new c.s.Scheme type c.s.TextDelimited to allow native support for delimited text files.

  Added optimization during CoGrouping where the most LHS pipe will not ever be accumulated, instead the values iterator
  will be used directly. This allows for the most dense values to be on the LHS, and the most sparse to be on the
  RHS of the join.

  Added new counters for tuple spills and reads. Also logs grouping after first spill.

  Added compression of object serialization and deserialization, on by default. This improves reliability
  of very large jobs with very large numbers of input files.

  Fixed bad cast of j.l.Error when caught in map/reduce pipeline stack.

  Added c.t.Fields#rename to simplify Fields instance manipulations.

  Added support for resultGroupFields in c.p.CoGroup. This allows the outgoing grouping fields to be set.

  Added c.t.h.BytesSerialization and c.t.h.BytesComparator to allow for c.t.Tuple instances
  to hold raw byte arrays (byte[]), and allow joining, grouping, and secondary sorting.

  Changed c.t.Tuple and underlying framework to support j.l.Object instead of j.l.Comparable. Note that
  Tuple#get() returns Comparable to maintain backwards compatibility.

  Added support for custom j.u.Comparator instances to control the grouping and sort orders in c.p.CoGroup and
  c.p.GroupBy via the c.t.Fields class.

  Added support for planner managed debugging levels via the c.o.DebugLevel enum. Now c.o.Debug operations
  can be planned out at runtime in the same manner as c.o.Assertion operations.

  Refactored xpath operations to re-use j.x.p.DocumentBuilder instances.

  Refactored fields resolver framework to emit consistent error messages across all field resolution types.

  Fixed bug where c.t.Tuples would fail when coercing non-standard java types or primitives.

  Fixed bug where c.t.Tap instances that returned true for #isWriteDirect() were not properly being initialized
  when used as a sink.

  Added guid like ID values to c.f.Flow and c.c.Cascade instances.

  Refactored reduce side grouping and co-grouping operations to remove redundant code calls.

  Added ability to capture Hadoop specific job details like task start and stop times, and all available counter values.

  Added accessor for increment counters on c.s.CascadingStats. This allows applications to pull aggregate counter
  values from c.c.Cascade, c.f.Flow, or c.f.FlowSteps.

  Added c.t.GlobHfs c.t.Tap type that accepts Hadoop style globbing syntax. This allows multiple files that match
  a given pattern to be used as the sources to a Flow.

  Added c.o.s.State and c.o.s.Counter helper operations that respectively set 'state' and increment counters.

  Added c.f.FlowProcess#setStatus method to allow for text status messages to be posted.

  Added c.o.a.AssertNotEquals assertion type.

  Removed planner restriction that traps must not cross map/reduce boundaries. This allows for a single c.t.Tap
  trap to be used across a whole branch, regardless of underlying topology.

  Added new c.t.Field field set type named Fields.SWAP. Can only be used as a result selector. Specifies operation
  results will replace the argument fields. The remaining input fields will remain intact.

  Deprecated c.t.SinkMode#APPEND and replaced with c.t.SinkMode#UPDATE.

  Added c.t.MultiSinkTap to allow for simultaneous writes to multiple unique locations.

  Added support for compression of c.t.SpillableTupleList by default in order to speed up c.p.CoGrouping operations
  where there are very large numbers of values per grouping key.

  Added c.o.f.SetValue function for setting values based on the result of a c.o.Filter instance.

  Added support for configuring polling interval of job status via c.f.h.MultiMapReducePlanner.

  Added c.f.h.MultiMapReducePlanner optimization to detect 'equivalent' adjacent c.t.Tap instances in a c.f.Flow.
  This can drastically reduce the number of jobs when there are intermediate sinks between pipe assemblies.
  If the taps are not compatible, a job will be inserted to convert the temp tap data to the sink format.

  Added support for 'safe' c.o.Operations. By default Operations are safe, that is, they have no side-effects, or
  if they do, they are idempotent. Non-safe operations are treated differently by the c.f.h.MultiMapReducePlanner.

  Added new c.t.Field field set type named Fields.REPLACE. Can only be used as a result selector. Specifies the
  operation results will replace values in fields with the same names. That is, inline values can be replaced in a
  single c.p.Each or c.p.Every. It is especially useful when used with Fields.ARGS as the operation field declaration.

  Fix for case where one side of a branch multiplexed in a mapper could step on c.t.Tuple values before being
  handed to the next branch. Previous fix was only for CoGroup, this support GroupBy merges.

1.0.18

  Changed c.t.Tuple#print to not quote null elements to distinguish between 'null' Strings and null values.

  Changed planner exception messages to quote head and tail names.

  Changed log messages to info when hdfs client finalizer hook cannot be found.

  Fix for NPE in c.t.h.MultiInputFormat during certain testing scenarios. Also changed proportioning to honor
  suggested numSplits value.

  Fix for temp files starting with underscores (_) causing them to be ignored.

  Fix for mixed types in properties object causing ClassCastExceptions.

  Fix for case where one side of a branch multiplexed in a mapper could step on c.t.Tuple values before being
  handed to the next branch.

  Fix for edge case where Cascading jars are stored in Hadoop classpath and deserialization of c.f.Flow fails.

  Fix for bad cast of j.l.Error when caught in map/reduce pipeline stack.

  Fix for bug when selecting positional Fields from positional Fields.

  Fix for case when an c.o.Aggregator#start is called when there are no values to iterate across in current grouping.

1.0.17

  Changed behavior when cleaning temp files that allows shutdown to continue even if an exception is thrown
  during temp file delete.

  Fix bug where c.f.FlowProcess#openTapForRead() included current input file values in iterator.

  Fix for intermediate temp files not being cleaned up on c.f.Flow#stop().

  Fixed bug where NPE is thrown if all hadoop default properties are not available.

1.0.16

  Fixed bug where in some instances o.a.h.m.JobConf hangs when instantiated during co-grouping.

  Fixed bug in c.CascadingTestCase#invokeBuffer where the output collector was not properly being set. Added
  new methods on #invokeBuffer and #invokeAggregator to take a groping c.t.TupleEntry.

1.0.15

  Fixed bug where c.t.Fields did not check for a null field name or position on the ctor.

  Fixed bug in c.u.Util#join() methods where if the first value was empty, the delimiter was not properly applied.

  Fixed issue in c.t.h.FSDigestOutputStream where seek() now must be implemented with modern versions of Hadoop.

1.0.14

  Fixed bug in planner where JGraphT sometimes returns null instead of an empty List.

  Fixed bug in c.o.x.XPathParser that prevented use of multiple xpath expressions.

  Added configuration propety allowing job polling interval to be configured per c.f.Flow via
  Flow#setJobPollingInterval().

  Updated ant build to not hard-code hadoop/lib sub-dir names.

1.0.13

  Fixed bug where non-String j.u.Property values where not being copied to the internal o.a.h.m.JobConf instance.

  Fixed bug where custom serializations where not recognized during co-grouping spills inside c.t.SpillableTupleList.

1.0.12

  Fixed bug where the c.f.FlowPlanner did not detect that tails were not bound to sinks, or that some tail references
  were missing.

  Fixed j.u.ConcurrentModificationException when using a c.c.CascadeConnector on c.f.Flows using a c.t.MultiSink
  c.t.Tap.

  Fixed bug where c.f.s.StackException was being wrapped preventing failures within sink c.t.Tap instances from
  causing the c.f.Flow to fail. This mainly affected Flows using traps.

1.0.11

  Added clearer error message when c.t.Tap is used as both source and sink in a given Flow.

  Demoted all DEBUG related c.t.Tuple#print() calls to TRACE.

  Fixed NPE when planner finds inconsistencies with c.t.Tap and c.p.Pipe names.

1.0.10

  Updated planner error messages when field name collisions detected.

  Fixed issue where temporary paths were not getting deleted consistently.

1.0.9

  Fixed issue where reverse ordering a c.p.GroupBy was not possible when sortFields were not given.

  Changed c.f.s.StackElement#close() behavior to close elements from the top of the stack.

1.0.8

  Fixed bug where Hadoop FS shutdown hooks prevented cleanup of c.f.Flow intermediate files.

  Fixed bug where c.t.MultiTap was not accounted for when planning a c.c.Cascade.

  Fixed bug where operations in the default package caused NPE when calculating the stacktrace.

  Added c.f.StepCounters enum and now increment the counters Tuples_Read, Tuples_Written, Tuples_Trapped.

  Fixes for instabilities when using traps in some instances.

  Workaround for bug in o.a.h.f.s.NativeS3FileSystem where a null is returned when getting a FileStatus array
  in some cases.

1.0.7

  Fixed bug where c.o.r.RegexSplitter did not consistently split incoming values if the value had blank
  fields between the split delimiter. This only occurs if the incoming tuple is declared Fields.UNKNOWN
  and won't affect any tuple with declared field names. Though this is an incompatible change, the bug
  breaks the contract of the splitter.

  Deprecated all S3 supporting classes, including c.t.S3fs. The s3n:// protocol is the preferred S3 interface.

  Fixed bug where c.t.Hfs caused a NPE from the NativeS3FileSytem when attempting to delete the root directory.
  Hfs now detects a delete is attempted on the root dir, and returns immediately.

1.0.6

  Fixed bug where a uri path to a s3n://bucket/ could cause an NPE when determining mod time on the path.

  Fixed bug where sink c.s.Scheme sink fields were not being consulted during planning. This fix may
  cause planner errors in existing applications where the sink fields are not actually available in the incoming
  tuple stream.

  Updated application jar discovery to provide more sane defaults supporting simple cases.

  Fixed bug where default properties in nested j.u.Properties object were not being copied.

1.0.5

  Added check if num reducers is zero, if so, assume #reduce() has no intention of being called and return silently.

1.0.4

  Updated split optimizer to perform a multipass optimization.

  Fixed bug where c.f.MultiMapReducePlanner was not properly handling splits on named Pipe instances.

  Added c.t.TemplateTap constructor arg that allows for independent tuple selection for use by template path.

  Fixed bug where unsafe filename characters were leaking into temporary filenames, didn't take the first time.

1.0.3

  Fixed bug in c.f.MultiMapReducePlanner where split and joins with the same source were not handled properly.

  Fixed bug in c.f.Flow#writeDOT caused by changes in 1.0.2.

  Fixed bug in c.o.t.DateFormatter and c.o.t.DateParser where the TimeZone value was not being properly set. This
  fix could affect existing applications.

1.0.2

  Added rules to verify no duplicate head or tail names exist in an assembly when calling c.f.FlowConnector#connect().
  Currently a WARNING will be issued via the logger, next major release this will be an exception. This is a change
  that was supported in prior releases, but turns out to allow error prone code. Two workarounds are availabe: bind
  the same tap to both names in the tap map, or split from a single named c.p.Pipe instance.

  Added support for c.o.e.ExpressionFunction to evaluate expressions with no input parameters.

  Reverted MR job naming to include sink c.t.Tap name. More verbose, but easier for degugging.

  Update c.c.Cascade to not delete c.f.Flow sinks if they are appendable before the Flow is executed.

  Updated error messages to warn when internal element graphs remove all place holders resulting in an empty graph
  usually due to missing linkages between pipe assemblies.

  Allowing Fields.UNKNOWN to propagate through pipes that do not declare argument selectors. This is a relaxation
  of the strict planning and seems very natural when assembling pipes to process unknown field sets. Reserving
  the right to revert this feature if it causes unforseen issues.

  Fixed bug in c.o.f.UnGroup where the num arg value was improperly calculated.

  Allow for white space in the serializations token property so it can be set in a config file simply.

  Added new log message if no serialization token is found for a class being serialized out.

  Fixed bug that allowed c.t.Field instances to be nested in new Fields instances.

  Updated many error messages to print the number of fields along with a list of the field names.

  Fixed bug preventing custom c.s.Scheme types from using a different key/value classes in some situations.

  Fixed bug preventing c.t.TemplateTap from being written to in Reducer.

1.0.1

  Improved error message for the case a Hadoop serializer/deserializer cannot be found.

  Changed c.s.Scheme sourceFields default to Fields.UKNOWN. sinkFields default remains Fields.ALL.

  Fixed bug where unsafe filename characters were leaking into temporary filenames.

  Changed SinkMode.APPEND support checks to be done in c.t.Hfs, instead of c.t.Tap.

1.0.0

  Updated copyright messages.

  Fixed bug where c.t.TuplePair threw a NPE during dubugging.

  Fixed bug where positional selectors failed against Fields.UNKNOWN.

  Changed all constructors on c.p.Group to be protected. Must now use subclasses to construct.

  Renamed c.t.Fields#minus to subtract.

0.10.0

  Changed c.p.CoGroup "repeat" parameter to numSelfJoins to respresent the actual number of self joins to be performed.
  Thus a value of 1, will cause a single self join of a pipe. Users will need to decrement the current value by 1.

  Changed c.p.CoGroup "repeat" parameter to numSelfJoins to respresent the actual number of self joins to be performed.
  Thus a value of 1, will cause a single self join of a pipe. Users will need to decrement the current value by 1.

  Fixed bug with temporary filename generation where path created was too long.

  Fixed Janino c.o.expression operations to require parameter names and types. Janino
  was returning guessed parameter names in an undeterministic order.

  Fixed boolean type c.t.Tuple serialization.

  Fixed c.p.GroupBy merging case where grouping field names were not properly resolved.

  Changed c.o.r.RegexParser to emit variable sized Tuples if a fieldDeclaration is not given. Also will emit group
  matches if they are any, otherwise the match is emitted.

  Removed deprecated classes; c.o.t.Texts, c.o.r.Regexes, c.p.EndPipe.

  Removed experimental c.p.EndPipe class.

  Changed c.t.Tap#isUseTapCollector to Tap#isWriteDirect.

  Changed c.t.Tap and c.f.Flow to return c.t.TupleEntryIterator instead of c.t.TupleIterator. This is more consistent
  and more useful.

  Added c.t.TemplateTap to support dynamically writing out c.t.Tuple values to unique directories.

  Changed Cascading to support null values returned from c.t.Tap#source() and subsequently c.t.Scheme#source().
  This allows for Schemes to skip records returned by an internal Hadoop InputFormat without having to implement
  a custom Hadoop InputFormat or instrument a pipe assembly with a c.o.Filter.

0.9.0

  Updated c.o.Debug to allow for printing field names and tuple values in intervals.

  Changed planner to fail if traps are not contained within single Map or Reduce tasks. This prevents the chance of
  multiple tasks writing to the same output location. Hadoop only partially supports appends, so it is not currently
  possible to append subsequent jobs to existing trap files. Naming sections of a pipe assembly allows traps to be
  bound to smaller sections of assemblies.

  c.o.f.Sample and c.o.f.Limit Filters. Sample allows a given percentage of Tuples to pass. Limit only allows the
  specified number of Tuples to pass.

  c.p.Pipe instances now capture line numbers and classnames where they are instantiated so this information
  can be printed out during planner failures.

  Added c.f.FlowSkipStrategy interface to allow for pluggable rules for when to skip executing a c.f.Flow participating
  in a c.c.Cascade. The default implementation is c.f.FlowSkipIfSinkStale, with an optional c.f.FlowSkipIfSinkExists.
  Setting a skip strategy on a Cascade overrides all Flow instance strategies.

  Fixed bug with c.t.Tuple#remove() method not correctly removing values from Tuple.

  Updated c.t.Tap api to support c.t.SinkMode enums. This opens up ability to support appends in the near future.

  Added support for Hadoop 0.19.x. This release skips Hadoop 0.18.x.

  Changed project structure so that XML functions live in their own sub-project. This includes renaming the base
  Cascading tree and jars to 'core'.

  Fixed bug that prevented Fields.UNKNOWN input sources from begin fed into a c.p.CoGroup for joining.

  Changed all operations so that incoming c.t.Tuple and c.t.TupleEntry instances are unmodifiable. An
  UnsupportedOperationException will be thrown on any attempt to modify argument tuples within an operation.
  This enforces the rule argument tuples should not be modified to protect against concurrent modification in
  parallel threads.

  Updated c.o.r.RegexMatcher base class to use j.u.r.Matcher#find() instead of #matches(). This is more consistent
  with default behaviors of popular languages. Matcher is now also initialized in prepare() and reset() in
  the operation to reduce overhead.

  Added new lifecycle methods to c.o.Operation, prepare and cleanup. These methods are called so that an Operation
  instance can initialize and destroy any resources. They may be called more than once before the instance is
  garbage collected.

  Added a new operation called c.o.Buffer. Buffers are similiar to Reduce in MapReduce. They are given an Iterator
  of input arguments and can emit any number of result c.t.Tuple instances. For many problems, this is more
  efficient than using an c.o.Aggregator operation. Only one c.p.Every pipe with a Buffer operation may
  follow a GroupBy or CoGroup.

  Fixed dot file writing so GraphViz can properly load.

  Upgraded jgrapht library, requires JDK 1.6.

  Fixed bug where selecting postions from a c.t.Fields.UNKNOWN declaration would return the first position, not
  the specified position.

  Renamed c.t.Fields.KEYS to c.t.Fields.GROUP to be consistent with the Cascading model.

  Fixed bug where c.t.Tap may inappropriately delete a sink from a task.

  Changed c.o.Aggregator to no longer use a Map for the context. Users can now specify custom types by returning
  either a new instance from start() or recycling an instance passed into start(). This change will break all existing
  implementations of Aggregator. Note, simply setting a new Map<Object,Object> on the call instance in start()
  should be sufficient.

  Changed all c.o.Function, c.o.Filter, c.o.Aggregator, c.o.ValueAssertion, and c.o.GroupAssertions to accept
  a c.f.FlowProcess object on all relevant methods. FlowProcess provides call-backs into the underyling system
  to get configuration properties, fire a "keep alive" ping, or increment a custom counter. This change will
  break all existing implemenations of the above interfaces.

  Added ability to set serialization tokens via the cascading.serialization.tokens property. This compliments the
  c.t.h.SerializationToken annotation.

  Optimized co-grouping operation by using c.t.IndexTuple instead of a nested c.t.Tuple.

  Changed c.t.Tap and c.s.Scheme sink methods to take a c.t.TupleEntry, instead of c.t.Fields and c.t.Tuple
  individually.

  Added the c.t.h.SerializationToken Java Annotation. This allows for an int value to be written during serialization
  instead of a Class name for custom objects nested in c.t.Tuple instances. This feature should dramatically reduce
  the size of Tuples saved in SequenceFiles, and improve the general performance during 'shuffling' between Map and
  Reduce stages.

  Added c.t.h.TupleSerialization, a Hadoop Serialization implementation. Tuple is no longer Hadoop Writable
  and now relies on TupleSerialization for serialization support. Subequently nested objects in c.t.Tuple
  only need to be c.l.Comparable. So they can be serialized properly, a Serialization implementation must be
  registered with Hadoop. Note all primitive types are handled directly by Tuple, but custom types must
  have a Serialization implementation, or must be Hadoop WritableComparable so that the default WritableSerialization
  implementation will write them out.

0.8.3

  Fix for c.p.CoGroup declared fields being generated out of order.

0.8.2

  Added new properties via c.f.FlowConnector.setJarClass and c.f.FlowConnector.setJarPath for
  setting the application jar file.

  Fixed bug where job jar was not being inherited by subsequent MapReduce jobs when the first job was executed
  in local mode.

  Fixed bug where unserializable Operations were being squashed internally. c.f.Flow instances will now
  fail immediately and be marked as 'failed'.

0.8.1

  Fixed bug where c.t.Lfs did not force local mode for current MapReduce step.

  Fixed bug where writing to a c.t.TupleCollector would fail if using a c.s.SequenceFile in some cases.

  Added a few minor improvements to reduce stray object creations, and speedup c.t.Tuple serialization.

0.8.0

  Updated c.o.x.TagSoupParser to accept 'features', use these features to recover past behaviors.

  Updated janino and tagsoup libraries to 2.5.15 and 1.2, respectively. Note that tagsoup, in theory, is not
  backwards compatible by default. See their release notes: http://home.ccil.org/~cowan/XML/tagsoup/#1.2

  Added some forward compatible changes for supporting Hadoop 0.18 at the API level. Currently there are other
  issues preventing some tests from passing on Hadoop 0.18.

  Changed c.f.FlowException to return the parent c.f.Flow name.

  Changed behavior of c.f.MultiMapReducePlanner to use c.t.h.MultiInputFormat to allow single Mappers
  to support many different Hadoop InputFormat types simultaneously. This deprecates the need to normalize
  sources to a map and reduces the number of jobs in a c.f.Flow in some cases.

  Changed behavior of Cascading to allow for multiple paths from the same c.t.Tap source to be co-grouped on
  via c.p.CoGroup. This allows for a kind of self-join where each stream is processed by a different operation
  path within the Mapper.

  Added c.o.f.And, c.o.f.Or, c.o.f.Xor, and c.o.f.Not logic operator c.o.Filter implementations. They should be used
  to compose more complex filters from existing implementations.

  Changed the behavior of c.o.BaseOperation to properly initialize itself if it is a c.o.Filter instance. This
  removes the requirement that Filter implementations must set declaredFields to Fields.ALL, as it makes no
  sense for a Filter to declare fields.

  Added c.f.PlannerException, a subclass of c.f.FlowException, and updated c.f.MultiMapReducePlanner to throw
  it on failures. Functionality of writing DOT files has been moved from FlowException to PlannerException.

  Added c.o.f.FilterNotNull and c.o.f.FilterNull filter classes.

  Changed c.f.MultiMapReducePlanner to fail if it encounters an c.p.Each to c.p.Every chain. In these cases, a
  c.p.Group type must be between them.

  Deleted c.o.Cut class as it was effectively a duplicate of c.o.Identity.

  Changed c.f.MultiMapReducePlanner to fail if a c.p.GroupAssertion is not accompanied by another c.o.Aggregator
  operation. This is required so that the GroupAssertion does not change the passing tuple stream if it is planned out.

  Changed c.f.MultiMapReducePlanner to no longer insert new c.p.Each( ..., new Identity(), ... ) as a place holder.

  Renamed c.p.PipeAssembly to c.p.SubAssembly to better reflect its purpose, which is to encapuslate reusable
  pipe assemblies in the same manner as a sub-process or sub-routine. A temporary c.p.PipeAssembly class has been
  provided for backwards compatibility.

  Fixed bug where c.t.TapCollector would throw an NPE if a custom Tap was not using paths.

  Changed behavior of c.f.Flow where if a c.f.FlowListener throws an exception, the Flow instance receiving the
  exception will stop (by calling Flow.stop()). Listeners will continue to fire as expected and Flow.complete()
  will re-throw the thrown exception (as was the original behavior).

  Added ability to set a Cascading specific temporary directory path for use by intermediate taps created
  within c.f.Flow instances. Use c.t.Hfs.setTemporaryDirectory() to configure.

  Fixed bug where the 'mapred.jar' property was begin stepped on if previously set by the calling application.

  Changed c.t.Tap and c.f.Flow to return c.t.TupleIterator and c.t.TupleCollector instead of c.t.TapIterator and
  c.t.TapCollector, respectively.

  Added c.t.Tap.flowInit( c.f.Flow flow ) to allow a given tap to know what flows it is participating in. It is called
  immediately after the Flow instance is initailized.

  Fixed bug with nested c.p.PipeAssembly instances where some nested assemblies threw an internal error from
  the planner.

  Changed c.o.Debug to accept a prefix text string that will be prefixed to every message.

  Fixed bug where c.f.MultiMapReducePlanner would fail when normalizing inputs to a group where the inputs
  passed through one or more splits.

  Fixed bug where c.g.CoGroup silently stepped on input pipes with the same input name.

0.7.1

  Fixed bug in c.f.MultiMapReducePlanner where a source used on more than one c.p.Group would cause an internal
  error during planning.

  Changed c.f.MultiMapReducePlanner to normalize heterogeneous sinks.

  Changed c.f.MultiMapReducePlanner to keep a splitting c.p.Each on the previous step, instead of being duplicated
  on each branch. If the Each is preceeded by a source c.t.Tap, it will be duplicated across branches to reduce
  the number of step in the Flow.

  Fixed bug in c.f.MultiMapReducePlanner where too many temp tap instances were being inserted while normalizing
  the flow sources.

  Changed c.t.Fields to fail if given duplicate field names.

  Changed behavior if Hadoop FileInputSplit is not used and property "map.input.file" is not set. If there is one
  source, it will returned as the source for the mapper stack, otherwise an exception is thrown. Subsequently joins
  and merges of non-file sources is not supported until a discriminator can be passed to the mapper.

  Fixed bug in c.t.Tuple where NPE was thrown under certain compareTo operations.

  Fixed bug that prevented CoGrouping or Merging on the same source even though it was one or more Groupings away.

0.7.0

  Changes project structure, removed 'examples' sub-project.

  Updated to support Hadoop 0.17.x. This version is not API compatible with any Hadoop version less than 0.17.0.

  Added ability to stop all c.f.Flows executing within a c.c.Cascade instance via the stop() method.

  Changed c.f.FlowConnector to only take a Map of properties. These properties are passed downstream to various
  subsystems. This removes the Hadoop JobConf constructor, but it still can be passed as a property value. Also
  properties will be pushed into a defaul JobConf, bypassing any direct JobConf coupling in applications.

  Changed c.f.Flow to automatically register a shutdown hook killing remote jobs on vm exit.

  Changed c.f.Flow.stop() to immediately stop all running jobs.

  Changed c.o.Operation to an interface and introduced c.o.BaseOperation. This makes creating custom Operation types
  more flexible and intuitive. c.o.Filter, c.o.Function, c.o.Aggregator, and c.o.Assertion now extend c.o.Operation.

  Added c.p.c.OuterJoin, c.p.c.MixedJoin, c.p.c.LeftJoin, and c.p.c.RightJoin c.p.c.CoGrouper classes. They
  compliment the default c.p.c.InnerJoin CoGrouper class.

  Added support for passing an intermediateSchemeClass to the underlying planner to be used as the default c.s.Scheme
  for intermediate c.t.Tap instances internal to a given c.f.Flow.

  Fixed bug where c.p.Group is immediately followed by another c.p.Group (or their sub-classes) and fields could not
  be resolved between them.

  Added support for c.t.Tap instances implementing c.f.FlowListener. If implemented, they will automatically be
  added to the Flow event listeners collection and will receive Flow events.

  Fixed case where multiple source c.t.Tap instances return true for the containsFile method. Now verifies only one
  Tap contains the file, and fails otherwise.

  Changed c.s.TextLine to not set numSinkParts to 1 by default. Now uses the natural number of parts.

  Changed MapReduce planner to force an intermediate file between branches with Hadoop incompatible source Taps
  on joins/merges. If the taps are compatible (have same Scheme), all branches will be processed in same Mapper
  before the c.p.Group.

  Added merge capabilities in c.p.GroupBy. This allows multiple input branches to be grouped as if a single stream.

  Fixed bug in c.t.TapCollector where writing to a Sequence file threw a NPE.

  Added c.f.MapReduceFlow to support custom MapReduce jobs, allowing them to participate in a Cascade job.

0.6.1

  Changed thrown c.f.FlowException instances to include cause message.

  Fixed bug where empty sink or source map was not detected.

0.6.0

  Changed default argument selector for c.p.Every to be Fields.ALL, to be consistent with the default value of c.p.Each.

  Added support for assembly traps. If an exception is thrown from inside an c.o.Operation, the offending Tuple
  can be saved to a file for later processing, allowing the job to complete.

  Added support for stream assertions. STRICT and VALID assertions can be built into a pipe assembly, and optionally
  planned out during runtime. Assertions will throw exceptions if they fail.

  Changed c.o.a.First, Last, Min, and Max to optionally ignore specified values. Useful if you do not wish
  for a 'default' value to be considered first, or last in a set.

  Changed c.o.a.Sum to take a Class for coercion of the result value.

  Changes c.o.Max and Min to use infinity as initial values so zero is bigger than a really small number
  for Max, and zero is smaller than a really big number for Min.

  Changed order of JobConf initialization. c.f.FlowStep now is added to the JobConf last in order to catch
  all lazily configured values.

  Changed compile to include debug info by default.

  Fixed bug in c.t.MultiTap where super scheme was not returned if available.

0.5.0

  Added skipIfSinkExists property to c.f.Flow. Set to true if the c.c.Cascade should skip the Flow instance even
  if the sink is stale and not set to be deleted on initialization.

  Fixed bug in c.t.h.HttpFileSystem that URL escaped the ? prefixing the query string.

  Fixed bug where a join with duplicate taps was not recognized during job planning. Now an appropriate error
  message is displayed, instead of jobs completing with only one instance of the resource stream.

  Fixed c.t.h.HttpFileSystem to remember authority information in the url and prefix it when missing.

  Changed c.s.TextLine to accept either on or two source fields. If one, only the 'line' value
  is sourced from the value, discarding the 'offset' value.

  Added c.o.r.RegexSplitGenerator to support splitting single tuple values into multiple tuples based on a regex
  delimiter. Includes new tests.

  Added c.s.CascadeStats and c.s.FlowStats to provide access to current state and statistics of particular
  Cascade, Flow, or the child Flows of a Cascade.

  Added ability to sort grouping values with sort argument on c.p.GroupBy. Sorts can be reversed.

  Added c.o.e.ExpressionFilter, the c.o.Filter analog to c.o.e.ExpressionFunction.

0.4.1

  Fixed path normalization regex in c.u.Util where it munged any path starting with file:///.

0.4.0

  Changed c.p.GroupBy default grouping fields to c.t.Fields.ALL from Fields.FIRST. This change provides a simple
  way to sort a tuple stream based on the order of the tuple fields.

  Changed c.f.FlowConnector to create c.f.Flow instances that will bypass the reducer if no c.p.Group is participating
  in the assembly. Previoiusly Group instances were inserted if missing. This allows a chain of c.p.Every instances
  to be used to process/filter a tuple stream without the invoking the reducer needlessly (if a sort isn't required).
  This change also supports bypassing the default Hadoop OutputCollector in the mapper via the sink c.t.Tap instance.

  Changed c.f.FlowStep behavior to run in 'local' mode if either the sink or source tap is a c.t.Lfs instance. This
  allows for c.f.Flow instances to run mixed if configured to execute on a particular cluster by default. This behavior
  supports complex import/export processes against the HDFS or other supported remote filesystem.

  Changed behavior of c.t.Dfs to force use of HDFS. Previously Dfs would default to the local FileSystem
  if the job was run in 'local'mode. Now a Dfs instance will cause failures if it cannot connect to a HDFS cluster.
  Using c.t.Hfs will provide previous Dfs behavior. Hfs will use the 'default' filesystem if a scheme is not present
  in the 'stringPath' (i.e. hdfs://host:port/some/path).

  Added c.stats package to allow for collecting statics of Cascades, Flows, and FlowSteps.

  Updated c.f.Flow and c.c.Cascade log messages to be easier to follow when executing many flow instances
  simultaneously.

  Added compression flag to c.s.TextLine. Can now toggle compression (Hadoop style compression) per Tap instance.
  This prevents clusters with compression enabled by default to export text files with a .deflate extension.

  Added support for bypassing Hadoop OutputCollector via Tap.setUseTapCollector() method. Setting to true will force
  Cascading to use the c.t.TapCollector instead. This bypasses bugs in Hadoop with custom FileSystem types. This will
  always be true for http(s) and s3tp filesystems when using a c.t.Hfs Tap type (atleast until HADOOP-3021 is resolved).

  Added c.t.TupleCollector, complementing c.t.TupleIterator, for directly writing Tuple instances out via a c.t.Tap
  instance.

  Added c.f.FlowListener so that c.f.Flow instances can fire events on starting, completed, and throwable.

  Changed c.t.h.S3HttpFileSystem so it can now create files remotely.

  Renamed cascading.spill.threshold to cascading.cogroup.spill.threshold, so there is less a chance of collision.

  Made numerous optimizations to improve overall performance. Namely split and merge of key/value tuples to remove
  redundancy in the stream between the mapper and reducer.

  Changed c.p.Operators to push c.o.Operation results directly through to next operation without intermediate
  collection. This should improve pipelining of large result streams and lower runtime memory footprint.

  Changed c.c.Cascade so it now runs Flows in parallel if Hadoop is clustered, and there are no dependencies between the
  Flows.

  Moved c.Cascade and related classed to c.cascade package. Wanted to preempt any future ugliness.

  Added support in c.t.h.S3HttpFileSystem for these properties: fs.s3tp.awsAccessKeyId and fs.s3tp.awsSecretAccessKey

0.3.0

  Added ability to push Log4j logger properties to mapper/reducer via JobConf.
  Use jobConf.set("log4j.logger","logger1=LEVEL,logger2=LEVEL")

  Added missing equals() and hashCode() in c.t.MultiTap.

  Added c.t.h.ZipInputFormat (and ZipSplit) to support zip files. c.s.TextLine supports transparent
  reading of zip files if the filename ends with .zip, but cannot write to them. This code is
  loosely based on HADOOP-1824. If the underlying filesystem is hdfs or file, splits will be created
  for each ZipEntry. Otherwise ZipEntries are iterated over to be more stream friendly. Progress status is
  supported.

  Added http, https, and s3tp read-only file systems to Hadoop. Use these URLs, respectively:
  http://, https://, and s3tp://AWS_ACCESS_KEY_ID:AWS_SECRET_ACCESS_KEY@bucket-name/key

  Added c.o.t.DateFormatter supporting text formatting of time stamps created by c.o.t.DateParser.

  Fixed bug where in complex assemblies, some Scopes were not resolved.

  Fixed bug where tap instances were not being inserted before some CoGroup joins if there was a previous Group in the
  assembly.

  Upgraded JGraphT to 0.7.3

  Changed c.t.SpillableTupleList allows for iteration across entries.

  Changed c.f.FlowException to optionally allow for printing of underlying pipe graph for debugging.

  Added c.o.t.FieldFormatter function to format Tuples into complex strings using j.u.Formatter formatting.

  Added c.o.a.Last aggregator to find the last value encountered in a group.

  Changed c.o.a.Max and c.o.a.Min to maintain original value type. Will return null if no values are encountered.

  Changed c.o.a.First to use Fields.ARG by default. Removed Fields constructor.

  Added c.t.Fields.join(Fields...) method to allow for joining multiple Fields instances into a new instance.

  Can retrieve Tuple values by field name through the TupleEntry class via the get(String) method.

  Added c.t.TupleCollector interface to simplify the operation interfaces.

  Added a Debug filter that will print to either stderr or stdout. Useful for debugging stream transformations.

  Added CascadingTestCase base test class

  Added Insert Function that allows for literal values to be inserted into the Tuple stream.

0.2.0

  CoGroup will now spill to disk on extremely large co-groupings. Configurable via "cascading.spill.threshold".
  Defaults to 10k elements.

  java.util.Properties instances can be used to set defauls for FlowConnectors.

  Fix for InnerJoin, the default join for CoGroup.

  Introduced MultiTap to support concatenation of files into a pipe assembly.

  RegexParser now fails on a failed match. Prevents it being used or behaving as a filter.

  Fixed bug with PipeAssembly instances not properly being assimiliated into the pipeGraph.

  Fixed assertion error thrown by JGraphT.

  Renamed Tap method deleteOnInit to deleteOnSinkInit.


0.1.0

  First release.<|MERGE_RESOLUTION|>--- conflicted
+++ resolved
@@ -1,6 +1,5 @@
 Cascading Change Log
 
-<<<<<<< HEAD
 2.2.0 [unreleased]
 
   Updated c.t.Fields to retain relative positions when calling Fields#append.
@@ -62,7 +61,7 @@
   Updated c.s.l.TextDelimited and c.s.h.TextDelimited to take c.s.u.DelimitedParser on the constructor to allow
   for overriding parsing behavior. DelimitedParser now takes a c.s.u.FieldTypeResolver to allow for field name
   permutations during source and sink, and type inference from field names.
-=======
+
 2.1.6
 
   Updated c.p.SubAssembly to throw UnsupportedOperationException on #getConfigDef() and #getStepConfigDef() calls.
@@ -79,7 +78,6 @@
 
   Updated c.s.h.HadoopStepStats counter caching strategy to make a final attempt even if max timeouts have been
   met. Added "cascading.step.counter.timeout" property to allow tuning of timeout period.
->>>>>>> d9813013
 
 2.1.5
 
