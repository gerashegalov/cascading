Cascading Change Log

<<<<<<< HEAD
2.2.0 [unreleased]

  Added c.t.h.BigDecimalSerialization to allow Hadoop to serialize and deserialize j.m.BigDecimal instances.

  Update slf4j to version 1.7.2.

  Added coercion support for j.m.BigDecimal.

  Added c.p.PlatformSuite annotation allowing a c.PlatformTestCase sub-class to be marked as being a JUnit suite
  of tests accessible, by default, via a static "suite" method.

  Updated provided c.s.Scheme subclasses to honor field type information.

  Updated c.o.expression, c.o.aggregator, and c.p.assembly operations to honor field type information.

  Updated c.o.Identity and c.p.a.Coerce to uses field type information during coercion.

  Added c.t.t.CoercibleType interface to allow for customization of individual field data types and formats. Also
  added the c.t.t.DateType implementation for managing string formatted dates to and from a long timestamp.

  Updated c.p.Splice to fail during planning if grouping or merging fields do not share the same field types, unless
  the field in question has a j.u.Comparator to handle the incompatible comparisons.

  Fixed issue where a c.p.CoGroup join on Fields.NONE would fail during planning.

  Updated c.p.a.Unique to optionally filter out null values.

  Added c.o.e.ScriptFunction and c.o.e.ScriptFilter operations to allow for more expressive Java scripts.

  Added "platform.includes" system property so tests can be limited to specified platforms.

  Added c.p.a.MaxBy and c.p.a.MinBy c.p.a.AggregateBy sub-classes to perform max and min, respectively. If the given
  result fields declare a type, the result will be coerced to that type.

  Updated c.p.a.SumBy and c.p.a.AverageBy to honor result fields type declaration by coercing the result to the
  declared type.

  Updated c.p.a.CountBy to count all value occurrences, non-null values, or only null values, within a grouping. Using
  grouping Fields.NONE provides an efficient count for a set of columns. Counting distinct values is not supported.

  Updated c.t.Fields to accept type information and to propagate type values along with fields.

  Updated c.s.l.TextDelimited and c.s.h.TextDelimited to take c.s.u.DelimitedParser on the constructor to allow
  for overriding parsing behavior. DelimitedParser now takes a c.s.u.FieldTypeResolver to allow for field name
  permutations during source and sink, and type inference from field names.
=======
2.1.5

  Updated c.t.h.u.BytesComparator to implement c.t.Hasher as a convenience.

  Fixed issue where c.c.CascadeListener was receiving null as the c.c.Cascade parameter.
>>>>>>> 7d549051

2.1.4

  Added ability to capture frameworks used in an application via c.p.AppProps.

  Restored platform test compatibility with Cascading 2.0.x via return of c.p.PlatformRunner.Platform annotation
  and deprecated c.t.LocalPlatform and c.t.HadoopPlatform platform implementations.

2.1.3

  Fix for extra trailing ']' in c.t.Tap#toString().

  Fix for c.f.FlowProcess#getNumProcessSlices() incorrectly returning zero in local mode, should be 1.

  Fix for c.p.a.AggregateBy not honoring the global system property threshold value if not overridden on the ctor.

  Fix for NPE if c.f.FlowProcess returns null config.

  Fixed issue where a c.f.FlowStep would attempt to detect if it should be skipped regardless of whether the "runID"
  had been set or not on the c.f.Flow enabling restartable flows.

2.1.2

  Fixed issue where c.f.FlowProcess#openForWrite on Hadoop would re-use the existing o.a.h.m.OutputCollector instance
  as that used in the current task.

  Fixed issue where fetching remote Hadoop counter values could block indefinitely. Fetching remote counters is now
  serialized across jobs to prevent deadlocks inside the Hadoop API and counter values are now cached with a final
  refresh on job completion.

  Fixed issue where NPE could be thrown by c.s.CascadingStats#getCounterValue if given counter had no value.

2.1.1

  Fixed issue where c.s.h.TextDelimited would not honor charsetName.

  Fixed issue where c.t.BaseTemplateTap would lose parent fields if they were declared as Fields.ALL.

  Fixed issue where c.t.Fields#append would not include current Fields instance when appending an array of Fields
  instances.

  Fixed issue where subsequent c.p.Merge pipes in a pipeline path would obscure prior Merges preventing a c.t.Tap
  insertion during planning resulting in a missing Tap configuration resource property.

  Fixed NPE with c.s.l.TextDelimited when line after header was null.

  Fix for c.s.u.DelimitedParser not fully honoring the default strict parsing policy. This resolution may cause
  some text delimited files to fail if they have arbitrary numbers of fields.

  Added quote and delimiter getters to c.s.l.TextDelimited and c.s.h.TextDelimited.

  Fixed issue where a c.f.FlowStep being skipped was not considered successful after 2.0.7 merge.

2.1.0

  Added c.t.t.FileType interface to mark specific platform c.t.Tap classes as representing a file like interface.

  Fixed issue where c.p.a.Coerce would coerce a null value to 0 if the coerce type was a j.l.Number
  instead of a numeric primitive, or false if the coerce type was j.l.Boolean instead of boolean.

  Fixed issue where c.s.u.DelimitedParser did not honor number of field found in a text delimited file header.

  Fixed issue where c.t.Tap#openForWrite did not honor the c.t.SinkMode#REPLACE setting.

  Added version update check to print out latest available release. Use system property cascading.update.skip=true
  to disable.

  Updated all tuple stream permutations to minimize new c.t.Tuple instantiations and maximize upstream Tuple reuse.

  Updated janino to version 2.6.1.

  Updated c.s.l.TextLine, c.s.l.TextDelimited, c.s.h.TextLine, and c.s.h.TextDelimited to encode/decode any supported
  j.n.c.Charset.

  Fixed issue where c.o.t.DateParser may throw an NPE if the value to be parsed was null.

  Added c.p.Props#buildProperties( Iterable<Map.Entry<String, String>> defaultProperties ) to allow for re-using
  and existing o.a.h.m.JobConf instances as default properties.

  Added c.p.a.FirstBy partial aggregator to allow for capturing first seen c.t.Tuple in a Tuple stream. Argument
  c.f.Fields j.u.Comparators are honored for secondary sorting.

  Updated c.p.a.AggregateBy to honor argumentField c.f.Fields j.u.Comparator instances for secondary sorting.

  Updated c.o.a.First to accumulate the first N seen c.t.Tuple instances.

  Added support for c.c.CascadeListener on c.c.Cascade instances.

  Updated c.p.j.InnerJoin.JoinIterator and sub-classes to re-use c.t.Tuple instances.

  Added support for restartable checkpoint c.f.Flow instances by providing a runID to identify run attempts.

  Updated build and tests to simplify development of alternative planners.

2.0.8

  Updated c.m.CascadingServices to more robustly load optional services. Service agent jar may now be optionally defined
  in a cascading-service.properties file from the CLASSPATH with the "cascading.management.service.jar" property.

2.0.7

  Fixed issue where c.t.Tap instances were not presented resolved c.t.Fields instances in local mode during planning.

  Fixed issue where Hadoop forgets past job completion status of a job during very long running c.f.Flows and
  throws a NPE when queried for the result.

2.0.6

  Added "cascading.step.display.id.truncate" property to allow simple truncation of flow and step ID values in
  the step display name.

  Fixed issue where attempting to iterate the left most side of a join more than once would silently fail on the
  Hadoop platform.

  Fixed issue where step state was not properly removed from the Hadoop distributed cache during cleanup.

  Fixed issue where c.f.Flow#writeStepsDot() would fail if a Flow c.f.FlowStep had multiple sinks.

  Fix for c.t.h.i.MultiInputFormat throwing j.l.java.lang.ArrayIndexOutOfBoundsException when there aren't any
  actual o.a.h.m.FileInputFormat input paths.

  Fix for c.t.h.i.MultiInputFormat throwing j.l.IllegalStateException on an empty child o.a.h.m.InputSplit array.

  Fix for j.l.IndexOutOfBoundsException thrown on an empty c.c.Cascade.

  Fix for c.t.c.SpillableProps#SPILL_COMPRESS not being honored if set to false.

2.0.5

  Updated c.f.p.ElementGraphException messages to name disconnected elements.

  Properly scope c.t.Tap properties to c.f.l.LocalFlowStep and then pass them to source/sink stages in
  c.f.l.s.LocalStepStreamGraph. @mrwalker

  Fix for c.s.u.DelimitedParser to support delimiter as last char in quoted field.

  Fix for c.o.f.UnGroup constructor failing against correct constructor values.

  Added missing setter methods on c.p.AppProps for application jar path and class values.

  Fix for possible NPE when debug logging is enabled during planning.

  Improved error message when Hadoop serializer for a given type cannot be found in some cases.

2.0.4

  Removed remnant log4j dependency in c.t.h.i.MultiInputSplit.

  Fixed issue where c.t.Tap may fail resolving outgoing fields.

  Added missing #equals() method to c.t.TupleEntry that will honor field j.u.Comparator instances.

  Fixed issue where c.f.s.SparseTupleComparator would not properly sort with re-ordered sort fields.

  Fixed issue where c.t.TupleEntryChainIterator#hasNext() would fail if called more than once.

  Updated c.t.h.Hfs internal methods call #getPath() instead of #getIdentifier() so sub-classes can override.

  Updated the #verify() methods on c.s.l.TextLine and c.s.h.TextLine to be protected.

2.0.3

  Fixed issue where the c.f.p.FlowPlanner would allow declared fields in a checkpoint c.t.Tap instance.

  Fixed issue where c.f.Flow#writeStepsDot() would fail if the Flow was planned by the local mode planner.

  Added c.f.h.u.ObjectSerializer to allow for custom state serializers. To override the default
  c.f.h.u.JavaObjectSerializer, specify the name of a class that implements ObjectSerializer (and optionally
  implements o.a.h.c.Configurable) via the "cascading.util.serializer" property. @sritchie

2.0.2

  Added cascading.version property to Hadoop job configuration.

  Removed tests for deprecated method c.t.Tuple#parse().

  Fixed error message in c.s.u.DelimitedParser where parsed value was not being reported.

  Updated c.s.h.TextLine and c.s.l.TextLine to ignore planner presented fields to allow instances to be re-used.

  Changed c.t.c.SpillableTupleList to use j.u.LinkedList to reduce memory footprint when backing a
  c.t.c.SpillableTupleMap.

  Fixed issue where c.p.Merge into the streamed side of a c.p.HashJoin would produce an incorrect plan.

  Fixed issue where c.p.CoGroup was not properly resolving fields from immediate prior c.p.Every pipes.

2.0.1

  Changed c.s.h.TextDelimited to use fully qualified path when reading headers so that the filesystem scheme
  will be inherited.

  Removed redundant property value kept by c.t.h.i.MultiInputSplit to reduce input split serialized size.

  Updated commit and rollback functionality in c.f.BaseFlow and c.f.p.BaseFlowStep to fail the c.f.Flow on a
  c.t.Tap#commitResource failure and to call Tap#rollbackResource on subsequent tap instances. Note this isn't
  intended to provide a 2PC type transactional functionality.

  Updated dependency to Hadoop 1.0.3

2.0.0

  Added c.p.Checkpoint pipe to force any supported planners to persist the tuple stream at that location. If bound to
  a checkpoint c.t.Tap via the c.f.FlowDef, this data will not be cleaned up after the c.f.Flow completes. This pipe
  is useful in conjunction with a c.p.HashJoin to minimize replicated data.

  Added c.t.l.TemplateTap for local mode. Refactored out c.t.BaseTemplateTap to simplify support for additional
  platforms.

  Added c.t.l.StdIn, StdOut, and StdErr local mode c.t.Tap types.

  Changed c.f.h.HadoopFlowStep to save step state to the Hadoop distributed cache if larger than Short.MAX_VALUE.

  Fixed issue where a null value was printed as "null" in c.o.r.RegexMatcher, c.o.r.RegexFilter, c.o.a.AssertGroupBase,
  and c.o.t.FieldJoiner.

  Updated dependency to Hadoop 1.0.2.

  Changed c.s.h.TextDelimited and c.s.l.TextDelimited to optionally read the field names from from the header during
  planning if skipHeaders or hasHeaders is set to true and if Fields.ALL or Fields.UNKNOWN is declared on the
  constructor.

  Changed the planner and added new methods to c.s.Scheme so that field names can be retrieved after a proper
  configuration has been built, but before the planner resolves fields internally. This is useful for reading field
  names from a header of a text file, or meta-data in a binary file. These methods are optional.

  Fixed issue where any c.p.Splice following a c.p.Merge may be unable to resolve the tuple stream branch.

  Added support for c.p.ConfigDef on c.p.Pipe and c.t.Tap classes to allow for process and pipe/tap level
  property values. Where process allows a Pipe or Tap to set c.f.FlowStep specific properties.

  Added c.p.Props base and sub-classes to simplify managing Cascading and Hadoop related properties.

  Added c.m.UnitOfWorkSpawnStrategy interface to allow for pluggable thread management services. Also added
  c.m.UnitOfWorkExecutorStrategy class as the default implementation.

  Added typed set and add methods to c.t.Tuple and c.t.TupleEntry.

  Changed packages for many internal types to simplify documentation.

  Changed c.f.Flow and c.f.FlowStep to interfaces to hide internal only methods.

  Added support for trapping actual raw input data as read by a c.s.Scheme during processing by allowing
  c.t.TupleException to accept a payload c.t.Tuple instance with the data to be trapped. Updated c.s.h.TextDelimited
  and c.s.l.TextDelimited to provide a proper payload when sourcing and parsing text.

  Fixed issue where a c.p.GroupBy following a c.p.Every could not see result Aggregator fields from the Every instance.

  Changed c.s.h.TextDelimited and c.s.l.TextDelimited to optionally write headers if writeHeaders or hasHeaders
  is set to true. If Fields.ALL or Fields.UNKNOWN is declared, during sinking the field names will be resolved
  at runtime.

  Added the c.t.TupleCollectionFactory and c.t.TupleMapFactory interfaces and relevant implementations to allow
  custom c.t.Spillable types to be plugged into a given execution. Spillable types are used to back in memory
  collections to disk to improve scalability of c.p.CoGroup and c.p.HashJoin pipes on different platforms.

  Fixed issue where a c.s.Scheme was not seeing properly resolved fields if they were not declared in the Scheme
  instance. This allows a Scheme declared to sink c.t.Fields#ALL to see the actual field names during the
  Scheme#sinkPrepare() and Scheme#sink() methods.

  Changed c.t.TupleEntrySchemeSelector#prepare method to protected and is now called lazily internally during
  the first add method. This should simplify custom c.t.Tap development and allows for lazily setting of resolved
  sink fields.

  Fixed issue where the grouping Tuple resulting from a c.p.CoGroup did not properly reflect all the current
  grouping keys and field names. This fix allows an c.o.Aggregator or c.o.Buffer see which fields are null, if at all,
  during an "outer" join type. resultGroupFields parameter now must reflect all joined fields as well.

  Fixed issue where a c.p.GroupBy merge of branches with the same names threw a NPE.

  Fixed issue where c.p.a.AggregateBy.AveragePartials functor was using fixed declared fields.

  Added the "cascading.aggregateby.threshold" property so that a default threshold can be set for the
  c.p.a.AggregateBy sub-assemblies.

  Added the c.m.UnitOfWork interface to give c.f.Flow and c.c.Cascade a common contract.

  Changed c.t.h.TupleSerialization#setSerializations() to force TupleSerialization and o.a.h.i.s.WritableSerialization
  are first in the "io.serializations" list.

  Added support for properties scoped at the pipe or process scope. Process scope properties will be inherited by
  the current job if any.

  Added c.t.SpillableTupleMap to allow durable groups during asymmetrical joins.

  Changed c.t.SpillableTupleList to implement c.u.Collection and c.t.Spillable interfaces.

  Renamed the c.p.Group class to c.p.Splice and created a c.p.Group interface. c.p.Groupby, CoGroup, Merge, and HashJoin
  are all c.p.Splice types. Only GroupBy and CoGroup are c.p.Group types.

  Moved all "joiners" to c.p.joiner package from c.p.cogroup as they are now shared with the c.p.HashJoin pipe.

  Added c.p.HashJoin pipe to join two or more streams by a common key value without blocking/accumulating the largest
  data stream. This differs from c.p.CoGroup in that there is no grouping or sorting, and on the MapReduce platform,
  no Reduce task. The is commonly known as an asymmetrical or replicated join.

  Changed c.t.h.TupleSerialization#setSerializations() to always include o.a.h.i.s.WritableSerialization as some
  Hadoop versions do not include it if omitted. WritableSerialization is required by c.t.h.MultiInputSplit.

  Added c.p.Merge pipe to create a union of multiple tuple streams. This differs from c.p.GroupBy in that there
  is no grouping or sorting, and on the MapReduce platform, no Reduce task.

  Added c.t.Tap#commitResource() && #rollbackResource() to allow the underlying resource to be notified write processing
  has successfully completed or has failed, respectively, so that any additional cleanup or processing may be completed.

  Added c.t.Hasher to allow any field level Comparators to have hashCode generation delegated to them for their
  respective c.t.Tuple element/field value.

  Added c.f.FlowStepStrategy interface to allow customization of c.f.p.FlowStep configuration information.

  Changed c.f.Flow to lazily test child source taps for modified time to reduce file meta-data queries.

  Changed c.t.CompositeTap#getChildTaps to return an j.u.Iterator to allow for lazy resolution of child tap instances.

  Added "cascading.default.comparator" property to allow for a default j.u.Comparator class to be set and used
  if no Comparator is returned by the c.t.Comparison interface or set on a c.t.Fields instance.
  See c.t.h.TupleSerialization for the static accessor.

  Changed planner to allow traps to be re-used across any branches. Prior planner would throw an error.

  Changed c.f.Flow to delete traps during the same conditions a sink will be deleted before execution.

  Fixed issue where the c.t.h.TemplateTap would not properly remove Hadoop temporary directories on completion.

  Changed the behavior of traps to capture operation argument values instead of all the incoming values so that it is
  simpler to identify the values causing the failure and reduce the data stored in the trap and log files, which
  record a truncated stringified version of the argument tuple.

  Updated c.f.h.MapReduceFlow to allow source/sink/trap create methods to be overridden by a sub-class in order
  to support path identifiers not compatible with the Hadoop FS.

  Changed c.f.FlowProcess increment methods to take a long instead of int type.

  Fixed issue where the c.t.h.TemplateTap would not properly handle pathFields value if set to c.f.Fields.ALL.

  Fixed issue where the c.p.a.AB.CompositeFunction was not getting flushed when planned into a reduce task.

  Renamed c.p.a.Shape to c.p.a.Retain, as it retains given fields, and created c.p.a.Discard to perform the opposite
  function or discarding given fields.

  Added c.o.NoOp operation to allow fields to be dropped from a stream when used with c.t.Fields.SWAP.

  Added c.T.Fields.NONE to denote no fields in a c.t.Tuple.

  Added shutdown hook for the c.c.Cascade class so during jvm shutdown #stop() will be called forcing proper state
  change.

  Changed #stop() to push from c.c.Cascade down through c.f.Flow and c.f.p.FlowStep instances.

  Added new JUnit runner for injecting platform dependencies into c.t.PlatformTestCase subclasses. Subclasses should
  use c.t.PlatformRunner.Platform Annotation to specify relevant c.t.TestPlatform instances.

  Changed test and assertion helper methods on c.t.CascadingTestCase static to remove subclassing requirement.

  Upgraded to support JUnit 4.8.x.

  Changed license from GPLv3 to APLv2.

  Changed c.f.Flow to prevent #complete() from returning while #stop() is executing. Should prevent certain kinds
  of race conditions when a shutdown hook is used, from a different thread, to stop running flows.

  Added support for gradle.

  Renamed c.f.FlowSkipIfSinkStale to FlowSkipIfSinkNotStale to match the semantics.

  Added support for c.f.Flow tags via the c.f.FlowDef class.

  Added c.f.FlowDef to allow for creating flow definitions via a fluent builder interface.

  Added STARTED and SUBMITTED status to c.s.CascadingStats to properly track when a job is submitted vs when it actually begins
  processing after being queued.

  Added management interfaces for capturing detailed statistics.

  Decoupled core from Apache Hadoop, removed stack based streaming model. Use c.f.h.HadoopFlowConnector to plan
  Hadoop specific flows.

  Implemented 'local' mode to support independent processing of complex processes in memory. Use
  c.f.l.LocalFlowConnector for local mode specific flows.

  Updated and simplified c.t.Tap and c.t.Scheme interfaces. Changes are not backwards compatible to 1.x releases.

  Implemented new pipelining infrastructure to support more complex streaming topologies.

1.2.6

  Fixed bug in TupleEntry#selectInteger() and marked it as deprecated.

1.2.5

  Removed accidental SLF4J dependencies.

  Fixed bug where ISE was thrown if c.f.Flow#stop() was called immediately after #start().

1.2.4

  Added info logging of current split input path with a task, if any.

  Fixed bug in c.o.f.And, c.o.f.Or, and c.o.f.Xor where the sub-select of arguments was not honored.

  Added info log message when writing "direct" to a filesystem, bypassing the temporary folder removing the need to
  rename the output file to its target location.

  Fixed bug where if all paths that match a glob pattern are empty, an exception is not thrown causing Hadoop to throw
  a java.lang.ArrayIndexOutOfBoundsException.

  Updated planner to issue an error message if a tail c.p.Pipe instance doesn't not properly bind to a c.t.Tap instance.

1.2.3

  Added c.f.Flow#setMaxConcurrentSteps to set the maximum number of steps that can be submitted concurrently.

  Fixed bug where NPE was thrown when c.c.CascadeConnector tried to unwind nested c.t.MultiSourceTap instances.

  Fixed bug where c.t.Fields#append() would fail when appending unordered selectors.

  Updated c.f.FlowProcess to include #isCounterStatusInitialized() to test if the underlying reporting framework
  is initialized.

  Updated c.f.FlowProcess#keepAlive() method to fail silently if the underlying reporting framework is not initialized.

  Updated error message thrown by c.f.FlowStep when unable to find c.t.Tap or c.p.Pipe instances in the flow plan due
  to a Class serialized field not implementing #hashCode() or #equals() and relying in the object identity.

  Added error message explaining the Hadoop mapred.jobtracker.completeuserjobs.maximum property needs to be increased
  when dealing with large numbers of jobs. Also caching success value to lower chance of failure.

  Fixed bug in c.t.GlobHfs where #equals() and #hashCode() were not consistent between calls.

1.2.2

  Fixed bug where OOME caught from within the source c.t.Tap was not being re-thrown properly.

  Added #getMapProgress() and #getReduceProgress() to c.f.h.HadoopStepStats.

  Fixed NPE with some invocations of c.t.TupleEntry ctor.

  Fixed bug where if an operation declared it returned Fields.ARGS and the argument selector used positions, the
  outgoing values may merge incorrectly.

1.2.1

  Changed info message to not announce ambiguous source trap if none has been set.

  Fixed bug where if the c.o.Function result c.t.Tuple was passed immediately to a c.p.Group, it may become modified.

  Fixed bug where c.t.TupleEntryIterator#hasNext() failed if called again after returning false.

  Fixed issue where reduce task may fail with a OOME during sorting.

1.2.0

  Added c.p.a.AverageBy sub-assembly for optimizing averaging processes.

  Added c.p.c.GroupClosure#getFlowProcess method to allow c.p.c.Joiner implementations access to current
  properties and counters.

  Added c.s.CascadingStats methods for accessing available counter groups and names.

  Added c.s.WritableSequenceFile as a convenience for reading/writing sequence files holding custom Hadoop
  Writable types in either they key, value, or key and value positions.

  Added retrieve/publish support to the Conjars repo via Ivy.

  Added the c.p.a.AggregateBy class to encapsulate parallel partial Function aggregations and their reduce
  side Aggregator. This is a superior alternative to so called MapReduce Combiners. See javadoc for details.

  Changed c.o.Debug to print the number of tuples encountered on #cleanup().

  Changed c.s.TextDelimited to always return the expected number of fields even if they are not parsed from
  the current line and strict is false, unless Fields.ALL or Fields.UNKNOWN is declared.

  Added c.p.a.SumBy sub-assembly for optimizing summing processes.

  Added c.p.a.CountBy sub-assembly for optimizing counting processes.

  Added c.s.CascadingStatus.Status.Skipped state so skipped c.f.Flow instances can be identified.

  Added c.f.Flow#setSubmitPriority() to allow for custom order of Flows.

  Fixed bug where c.t.MultiSourceTap#pathExists() would return true if one of the child paths was missing.

  Changed c.c.CascadeConnector to fail if it detects cycles in the set of given c.f.Flow instances to manage.

  Disable Hadoop warning about not using "options parser".

  Added #isSource() and #isSink() methods to c.s.Scheme so that some Scheme instances can report they are either
  sink or source only.

  Added c.t.Fields#merge() method to allow simple merging of Fields instances which discarding duplicate names and
  positions.

  Added convenience methods on c.c.CascadeConnector#connect() and c.f.FlowConnector#connect() to accept
  j.u.Collection<Flow> and j.u.Collection<Pipe> arguments, respectively.

  Added Riffle support via the new c.f.ProcessFlow wrapper class. Riffle allows for non-Cascading jobs and/or
  sets of iterative Flows to participate in a c.c.Cascade.

  Changed c.c.Cascade instances to disable parallel execution if more than one Flow is a local only job.

  Added c.c.Cascade#setMaxConcurrentFlows() property that limits the number of concurrently running Flows.

  Added c.c.Cascade#writeDOT method for visualizing the dependencies between flow instances.

  Added c.p.a.Unique sub-assembly for optimizing de-duping processes.

  Changed c.s.TextDelimited to accept Fields.ALL or Fields.UNKNOWN for arbitrarily sized or unknown records.

  Changed c.t.MultiSourceTap to support #openForRead().

  Added c.t.Comparison and c.t.StreamComparator interfaces which allow for custom types to be
  lazily deserialized during sort comparisons.

  Added support for lazy deserialization during c.t.Tuple comparisons while shuffle sorting.

1.1.3

  Added publishing of artifacts to the conjars.org jar repo via Ivy.

  Added method c.s.CascadingStats#getCurrentDuration to return the current execution duration whether or not the
  process/work is finished.

  Fixed issues where c.t.Fields#getIndex may return invalid results if accessed from multiple threads simultaneously.

  Fixed NPE when attempting to increment a counter before the first map/reduce invocation. Now throws a more
  informative ISE message.

  Fixed possible NPE when accessing counters via c.f.h.HadoopStepStats.

  Fixed bug in c.s.TextDelimited where some unquoted empty values would not be properly parsed.

  Added c.f.FlowStep#setName() method to allow override of MR job names. Use in conjunction with
  FlowStep#containsPipeNamed() to find appropriate steps.

  Fixed bug where c.f.MultiMapReducePlanner did not detect a split after a c.p.GroupBy or c.p.CoGroup where
  one or more of the immediate pipes is an c.p.Every instance. An Each split is allowed.

  Fixed c.t.TupleEntry#set method so that it may take a c.t.Fields instance for a field name.

  Fixed NPE in c.t.TempHfs when parent c.f.Flow is used in a Cascade under certain conditions.

  Fixed bug where mixed absolute and relative paths didn't not result in a proper topological sort when used
  in a c.c.Cascade.

  Fixed bug where a c.c.Cascading of c.f.Flow and c.f.MapReduceFlow instances did not properly sort topologically.

  Added c.c.Cascade#writeDOT method to simplify debugging Cascade instances.

1.1.2

  Fixed bug preventing c.s.TextDelimited schemes from being used with a c.t.TemplateTap.

  Updated c.t.Scheme base class to force Field.ALL source declaration to Fields.UNKNOWN, and to force Fields.UNKNOWN
  sink declaration to Fields.ALL.

  Fixed bug where if null was passed to c.s.TextLine sinkCompression, the behavior would be undefined.

  Added back c.t.Tuple#add( Comparable ) to remain backwards compatible with 1.0.

  Fixed bug preventing Fields.ALL selector in c.p.Every when incoming positions are used instead of field names
  and the given aggregator declares field names.

  Fixed bug that prevented the configured codecs from loading for co-group spills.

  Fixed bug where c.s.TextDelimited would fail on delimiters that are also regex special characters.

  Fixed random j.u.ConcurrentModificationException error when running in Hadoop local mode by synchronizing
  the c.f.s.StackElement#closeTraps method.

  Fixed missing property values when stored in a nested j.u.Properties object.

  Fixed NPE when counter group does not exist yet when querying c.s.FlowStats#getCounterValue.

1.1.1

  Fixed bug where some unsafe operations followed by named c.p.Pipe instances were not considered during planning.

  Removed imports for SLF4J and replaced with Apache LOG4j in c.s.TextDelimited.

  Fixed bug where c.t.Fields.SWAP did not properly resolve when following a c.p.Every pipe.

1.1.0

  Fixed bug where a c.t.Fields instance can be marked as ordered when modified via #set call.

  Changed c.p.CoGroup to detect self-joins and optimize for them.

  Changed trap handling to include failures from source and sink c.t.Tap instances. The source Tap will inherit
  the assembly head trap and the sink will inherit the assembly tail trap.

  Deprecated c.t.Tuple#parse(). It does not properly handle null values or types other than primitives.

  Changed c.f.s.StackElement to log a warning for each trap captured. This includes a truncated print of the offending
  c.t.TupleEntry and the thrown exception and stack trace. Traps being for exceptional cases, logging exceptions is a
  reasonable response.

  Changed map and reduce operation stack so that collected c.t.Tuple instances do not remain 'unmodifiable' after
  being collected via the c.t.TupleEntryCollector.

  Add #getArgumentFields() to c.o.OperationCall for all operations.

  Added support for custom EMR properties used for managing task attempt temporary path management for some filesystems.

  Changed c.t.TemplateTap to support an openTapsThreshold value. The default open taps is 300. After the threshold
  is met, 10% of the least recently used open taps will be closed.

  Changed c.t.Fields #setComparator fieldName argument to accept Fields instances as the fieldName argument.
  Only the first field name or position is considered.

  Changed c.t.TupleEntry 'get as type' accessors to now also accept c.t.Fields instances as the fieldName argument. Only
  the first field name or position is considered.

  Updated janino to 2.5.16.

  Updated jgrapht to 0.8.1.

  Changed c.f.s.FlowMapperStack to source key/value pairs once, instead of per branch.

  Changed c.f.FlowPlanner to fail if not all sources or sinks are bound to heads or tails, respectively.

  Changed c.t.TupleOutputStream to lookup tuple element writers by Class identity.

  Added j.b.ConstructorProperties annotation to relevant class constructors.

  Added new convenience method c.p.Pipe#names to return an array of all the pipe names in an assembly. This supports
  the dynamic creation of traps from opaque assemblies.

  Added new c.s.Scheme type c.s.TextDelimited to allow native support for delimited text files.

  Added optimization during CoGrouping where the most LHS pipe will not ever be accumulated, instead the values iterator
  will be used directly. This allows for the most dense values to be on the LHS, and the most sparse to be on the
  RHS of the join.

  Added new counters for tuple spills and reads. Also logs grouping after first spill.

  Added compression of object serialization and deserialization, on by default. This improves reliability
  of very large jobs with very large numbers of input files.

  Fixed bad cast of j.l.Error when caught in map/reduce pipeline stack.

  Added c.t.Fields#rename to simplify Fields instance manipulations.

  Added support for resultGroupFields in c.p.CoGroup. This allows the outgoing grouping fields to be set.

  Added c.t.h.BytesSerialization and c.t.h.BytesComparator to allow for c.t.Tuple instances
  to hold raw byte arrays (byte[]), and allow joining, grouping, and secondary sorting.

  Changed c.t.Tuple and underlying framework to support j.l.Object instead of j.l.Comparable. Note that
  Tuple#get() returns Comparable to maintain backwards compatibility.

  Added support for custom j.u.Comparator instances to control the grouping and sort orders in c.p.CoGroup and
  c.p.GroupBy via the c.t.Fields class.

  Added support for planner managed debugging levels via the c.o.DebugLevel enum. Now c.o.Debug operations
  can be planned out at runtime in the same manner as c.o.Assertion operations.

  Refactored xpath operations to re-use j.x.p.DocumentBuilder instances.

  Refactored fields resolver framework to emit consistent error messages across all field resolution types.

  Fixed bug where c.t.Tuples would fail when coercing non-standard java types or primitives.

  Fixed bug where c.t.Tap instances that returned true for #isWriteDirect() were not properly being initialized
  when used as a sink.

  Added guid like ID values to c.f.Flow and c.c.Cascade instances.

  Refactored reduce side grouping and co-grouping operations to remove redundant code calls.

  Added ability to capture Hadoop specific job details like task start and stop times, and all available counter values.

  Added accessor for increment counters on c.s.CascadingStats. This allows applications to pull aggregate counter
  values from c.c.Cascade, c.f.Flow, or c.f.FlowSteps.

  Added c.t.GlobHfs c.t.Tap type that accepts Hadoop style globbing syntax. This allows multiple files that match
  a given pattern to be used as the sources to a Flow.

  Added c.o.s.State and c.o.s.Counter helper operations that respectively set 'state' and increment counters.

  Added c.f.FlowProcess#setStatus method to allow for text status messages to be posted.

  Added c.o.a.AssertNotEquals assertion type.

  Removed planner restriction that traps must not cross map/reduce boundaries. This allows for a single c.t.Tap
  trap to be used across a whole branch, regardless of underlying topology.

  Added new c.t.Field field set type named Fields.SWAP. Can only be used as a result selector. Specifies operation
  results will replace the argument fields. The remaining input fields will remain intact.

  Deprecated c.t.SinkMode#APPEND and replaced with c.t.SinkMode#UPDATE.

  Added c.t.MultiSinkTap to allow for simultaneous writes to multiple unique locations.

  Added support for compression of c.t.SpillableTupleList by default in order to speed up c.p.CoGrouping operations
  where there are very large numbers of values per grouping key.

  Added c.o.f.SetValue function for setting values based on the result of a c.o.Filter instance.

  Added support for configuring polling interval of job status via c.f.h.MultiMapReducePlanner.

  Added c.f.h.MultiMapReducePlanner optimization to detect 'equivalent' adjacent c.t.Tap instances in a c.f.Flow.
  This can drastically reduce the number of jobs when there are intermediate sinks between pipe assemblies.
  If the taps are not compatible, a job will be inserted to convert the temp tap data to the sink format.

  Added support for 'safe' c.o.Operations. By default Operations are safe, that is, they have no side-effects, or
  if they do, they are idempotent. Non-safe operations are treated differently by the c.f.h.MultiMapReducePlanner.

  Added new c.t.Field field set type named Fields.REPLACE. Can only be used as a result selector. Specifies the
  operation results will replace values in fields with the same names. That is, inline values can be replaced in a
  single c.p.Each or c.p.Every. It is especially useful when used with Fields.ARGS as the operation field declaration.

  Fix for case where one side of a branch multiplexed in a mapper could step on c.t.Tuple values before being
  handed to the next branch. Previous fix was only for CoGroup, this support GroupBy merges.

1.0.18

  Changed c.t.Tuple#print to not quote null elements to distinguish between 'null' Strings and null values.

  Changed planner exception messages to quote head and tail names.

  Changed log messages to info when hdfs client finalizer hook cannot be found.

  Fix for NPE in c.t.h.MultiInputFormat during certain testing scenarios. Also changed proportioning to honor
  suggested numSplits value.

  Fix for temp files starting with underscores (_) causing them to be ignored.

  Fix for mixed types in properties object causing ClassCastExceptions.

  Fix for case where one side of a branch multiplexed in a mapper could step on c.t.Tuple values before being
  handed to the next branch.

  Fix for edge case where Cascading jars are stored in Hadoop classpath and deserialization of c.f.Flow fails.

  Fix for bad cast of j.l.Error when caught in map/reduce pipeline stack.

  Fix for bug when selecting positional Fields from positional Fields.

  Fix for case when an c.o.Aggregator#start is called when there are no values to iterate across in current grouping.

1.0.17

  Changed behavior when cleaning temp files that allows shutdown to continue even if an exception is thrown
  during temp file delete.

  Fix bug where c.f.FlowProcess#openTapForRead() included current input file values in iterator.

  Fix for intermediate temp files not being cleaned up on c.f.Flow#stop().

  Fixed bug where NPE is thrown if all hadoop default properties are not available.

1.0.16

  Fixed bug where in some instances o.a.h.m.JobConf hangs when instantiated during co-grouping.

  Fixed bug in c.CascadingTestCase#invokeBuffer where the output collector was not properly being set. Added
  new methods on #invokeBuffer and #invokeAggregator to take a groping c.t.TupleEntry.

1.0.15

  Fixed bug where c.t.Fields did not check for a null field name or position on the ctor.

  Fixed bug in c.u.Util#join() methods where if the first value was empty, the delimiter was not properly applied.

  Fixed issue in c.t.h.FSDigestOutputStream where seek() now must be implemented with modern versions of Hadoop.

1.0.14

  Fixed bug in planner where JGraphT sometimes returns null instead of an empty List.

  Fixed bug in c.o.x.XPathParser that prevented use of multiple xpath expressions.

  Added configuration propety allowing job polling interval to be configured per c.f.Flow via
  Flow#setJobPollingInterval().

  Updated ant build to not hard-code hadoop/lib sub-dir names.

1.0.13

  Fixed bug where non-String j.u.Property values where not being copied to the internal o.a.h.m.JobConf instance.

  Fixed bug where custom serializations where not recognized during co-grouping spills inside c.t.SpillableTupleList.

1.0.12

  Fixed bug where the c.f.FlowPlanner did not detect that tails were not bound to sinks, or that some tail references
  were missing.

  Fixed j.u.ConcurrentModificationException when using a c.c.CascadeConnector on c.f.Flows using a c.t.MultiSink
  c.t.Tap.

  Fixed bug where c.f.s.StackException was being wrapped preventing failures within sink c.t.Tap instances from
  causing the c.f.Flow to fail. This mainly affected Flows using traps.

1.0.11

  Added clearer error message when c.t.Tap is used as both source and sink in a given Flow.

  Demoted all DEBUG related c.t.Tuple#print() calls to TRACE.

  Fixed NPE when planner finds inconsistencies with c.t.Tap and c.p.Pipe names.

1.0.10

  Updated planner error messages when field name collisions detected.

  Fixed issue where temporary paths were not getting deleted consistently.

1.0.9

  Fixed issue where reverse ordering a c.p.GroupBy was not possible when sortFields were not given.

  Changed c.f.s.StackElement#close() behavior to close elements from the top of the stack.

1.0.8

  Fixed bug where Hadoop FS shutdown hooks prevented cleanup of c.f.Flow intermediate files.

  Fixed bug where c.t.MultiTap was not accounted for when planning a c.c.Cascade.

  Fixed bug where operations in the default package caused NPE when calculating the stacktrace.

  Added c.f.StepCounters enum and now increment the counters Tuples_Read, Tuples_Written, Tuples_Trapped.

  Fixes for instabilities when using traps in some instances.

  Workaround for bug in o.a.h.f.s.NativeS3FileSystem where a null is returned when getting a FileStatus array
  in some cases.

1.0.7

  Fixed bug where c.o.r.RegexSplitter did not consistently split incoming values if the value had blank
  fields between the split delimiter. This only occurs if the incoming tuple is declared Fields.UNKNOWN
  and won't affect any tuple with declared field names. Though this is an incompatible change, the bug
  breaks the contract of the splitter.

  Deprecated all S3 supporting classes, including c.t.S3fs. The s3n:// protocol is the preferred S3 interface.

  Fixed bug where c.t.Hfs caused a NPE from the NativeS3FileSytem when attempting to delete the root directory.
  Hfs now detects a delete is attempted on the root dir, and returns immediately.

1.0.6

  Fixed bug where a uri path to a s3n://bucket/ could cause an NPE when determining mod time on the path.

  Fixed bug where sink c.s.Scheme sink fields were not being consulted during planning. This fix may
  cause planner errors in existing applications where the sink fields are not actually available in the incoming
  tuple stream.

  Updated application jar discovery to provide more sane defaults supporting simple cases.

  Fixed bug where default properties in nested j.u.Properties object were not being copied.

1.0.5

  Added check if num reducers is zero, if so, assume #reduce() has no intention of being called and return silently.

1.0.4

  Updated split optimizer to perform a multipass optimization.

  Fixed bug where c.f.MultiMapReducePlanner was not properly handling splits on named Pipe instances.

  Added c.t.TemplateTap constructor arg that allows for independent tuple selection for use by template path.

  Fixed bug where unsafe filename characters were leaking into temporary filenames, didn't take the first time.

1.0.3

  Fixed bug in c.f.MultiMapReducePlanner where split and joins with the same source were not handled properly.

  Fixed bug in c.f.Flow#writeDOT caused by changes in 1.0.2.

  Fixed bug in c.o.t.DateFormatter and c.o.t.DateParser where the TimeZone value was not being properly set. This
  fix could affect existing applications.

1.0.2

  Added rules to verify no duplicate head or tail names exist in an assembly when calling c.f.FlowConnector#connect().
  Currently a WARNING will be issued via the logger, next major release this will be an exception. This is a change
  that was supported in prior releases, but turns out to allow error prone code. Two workarounds are availabe: bind
  the same tap to both names in the tap map, or split from a single named c.p.Pipe instance.

  Added support for c.o.e.ExpressionFunction to evaluate expressions with no input parameters.

  Reverted MR job naming to include sink c.t.Tap name. More verbose, but easier for degugging.

  Update c.c.Cascade to not delete c.f.Flow sinks if they are appendable before the Flow is executed.

  Updated error messages to warn when internal element graphs remove all place holders resulting in an empty graph
  usually due to missing linkages between pipe assemblies.

  Allowing Fields.UNKNOWN to propagate through pipes that do not declare argument selectors. This is a relaxation
  of the strict planning and seems very natural when assembling pipes to process unknown field sets. Reserving
  the right to revert this feature if it causes unforseen issues.

  Fixed bug in c.o.f.UnGroup where the num arg value was improperly calculated.

  Allow for white space in the serializations token property so it can be set in a config file simply.

  Added new log message if no serialization token is found for a class being serialized out.

  Fixed bug that allowed c.t.Field instances to be nested in new Fields instances.

  Updated many error messages to print the number of fields along with a list of the field names.

  Fixed bug preventing custom c.s.Scheme types from using a different key/value classes in some situations.

  Fixed bug preventing c.t.TemplateTap from being written to in Reducer.

1.0.1

  Improved error message for the case a Hadoop serializer/deserializer cannot be found.

  Changed c.s.Scheme sourceFields default to Fields.UKNOWN. sinkFields default remains Fields.ALL.

  Fixed bug where unsafe filename characters were leaking into temporary filenames.

  Changed SinkMode.APPEND support checks to be done in c.t.Hfs, instead of c.t.Tap.

1.0.0

  Updated copyright messages.

  Fixed bug where c.t.TuplePair threw a NPE during dubugging.

  Fixed bug where positional selectors failed against Fields.UNKNOWN.

  Changed all constructors on c.p.Group to be protected. Must now use subclasses to construct.

  Renamed c.t.Fields#minus to subtract.

0.10.0

  Changed c.p.CoGroup "repeat" parameter to numSelfJoins to respresent the actual number of self joins to be performed.
  Thus a value of 1, will cause a single self join of a pipe. Users will need to decrement the current value by 1.

  Changed c.p.CoGroup "repeat" parameter to numSelfJoins to respresent the actual number of self joins to be performed.
  Thus a value of 1, will cause a single self join of a pipe. Users will need to decrement the current value by 1.

  Fixed bug with temporary filename generation where path created was too long.

  Fixed Janino c.o.expression operations to require parameter names and types. Janino
  was returning guessed parameter names in an undeterministic order.

  Fixed boolean type c.t.Tuple serialization.

  Fixed c.p.GroupBy merging case where grouping field names were not properly resolved.

  Changed c.o.r.RegexParser to emit variable sized Tuples if a fieldDeclaration is not given. Also will emit group
  matches if they are any, otherwise the match is emitted.

  Removed deprecated classes; c.o.t.Texts, c.o.r.Regexes, c.p.EndPipe.

  Removed experimental c.p.EndPipe class.

  Changed c.t.Tap#isUseTapCollector to Tap#isWriteDirect.

  Changed c.t.Tap and c.f.Flow to return c.t.TupleEntryIterator instead of c.t.TupleIterator. This is more consistent
  and more useful.

  Added c.t.TemplateTap to support dynamically writing out c.t.Tuple values to unique directories.

  Changed Cascading to support null values returned from c.t.Tap#source() and subsequently c.t.Scheme#source().
  This allows for Schemes to skip records returned by an internal Hadoop InputFormat without having to implement
  a custom Hadoop InputFormat or instrument a pipe assembly with a c.o.Filter.

0.9.0

  Updated c.o.Debug to allow for printing field names and tuple values in intervals.

  Changed planner to fail if traps are not contained within single Map or Reduce tasks. This prevents the chance of
  multiple tasks writing to the same output location. Hadoop only partially supports appends, so it is not currently
  possible to append subsequent jobs to existing trap files. Naming sections of a pipe assembly allows traps to be
  bound to smaller sections of assemblies.

  c.o.f.Sample and c.o.f.Limit Filters. Sample allows a given percentage of Tuples to pass. Limit only allows the
  specified number of Tuples to pass.

  c.p.Pipe instances now capture line numbers and classnames where they are instantiated so this information
  can be printed out during planner failures.

  Added c.f.FlowSkipStrategy interface to allow for pluggable rules for when to skip executing a c.f.Flow participating
  in a c.c.Cascade. The default implementation is c.f.FlowSkipIfSinkStale, with an optional c.f.FlowSkipIfSinkExists.
  Setting a skip strategy on a Cascade overrides all Flow instance strategies.

  Fixed bug with c.t.Tuple#remove() method not correctly removing values from Tuple.

  Updated c.t.Tap api to support c.t.SinkMode enums. This opens up ability to support appends in the near future.

  Added support for Hadoop 0.19.x. This release skips Hadoop 0.18.x.

  Changed project structure so that XML functions live in their own sub-project. This includes renaming the base
  Cascading tree and jars to 'core'.

  Fixed bug that prevented Fields.UNKNOWN input sources from begin fed into a c.p.CoGroup for joining.

  Changed all operations so that incoming c.t.Tuple and c.t.TupleEntry instances are unmodifiable. An
  UnsupportedOperationException will be thrown on any attempt to modify argument tuples within an operation.
  This enforces the rule argument tuples should not be modified to protect against concurrent modification in
  parallel threads.

  Updated c.o.r.RegexMatcher base class to use j.u.r.Matcher#find() instead of #matches(). This is more consistent
  with default behaviors of popular languages. Matcher is now also initialized in prepare() and reset() in
  the operation to reduce overhead.

  Added new lifecycle methods to c.o.Operation, prepare and cleanup. These methods are called so that an Operation
  instance can initialize and destroy any resources. They may be called more than once before the instance is
  garbage collected.

  Added a new operation called c.o.Buffer. Buffers are similiar to Reduce in MapReduce. They are given an Iterator
  of input arguments and can emit any number of result c.t.Tuple instances. For many problems, this is more
  efficient than using an c.o.Aggregator operation. Only one c.p.Every pipe with a Buffer operation may
  follow a GroupBy or CoGroup.

  Fixed dot file writing so GraphViz can properly load.

  Upgraded jgrapht library, requires JDK 1.6.

  Fixed bug where selecting postions from a c.t.Fields.UNKNOWN declaration would return the first position, not
  the specified position.

  Renamed c.t.Fields.KEYS to c.t.Fields.GROUP to be consistent with the Cascading model.

  Fixed bug where c.t.Tap may inappropriately delete a sink from a task.

  Changed c.o.Aggregator to no longer use a Map for the context. Users can now specify custom types by returning
  either a new instance from start() or recycling an instance passed into start(). This change will break all existing
  implementations of Aggregator. Note, simply setting a new Map<Object,Object> on the call instance in start()
  should be sufficient.

  Changed all c.o.Function, c.o.Filter, c.o.Aggregator, c.o.ValueAssertion, and c.o.GroupAssertions to accept
  a c.f.FlowProcess object on all relevant methods. FlowProcess provides call-backs into the underyling system
  to get configuration properties, fire a "keep alive" ping, or increment a custom counter. This change will
  break all existing implemenations of the above interfaces.

  Added ability to set serialization tokens via the cascading.serialization.tokens property. This compliments the
  c.t.h.SerializationToken annotation.

  Optimized co-grouping operation by using c.t.IndexTuple instead of a nested c.t.Tuple.

  Changed c.t.Tap and c.s.Scheme sink methods to take a c.t.TupleEntry, instead of c.t.Fields and c.t.Tuple
  individually.

  Added the c.t.h.SerializationToken Java Annotation. This allows for an int value to be written during serialization
  instead of a Class name for custom objects nested in c.t.Tuple instances. This feature should dramatically reduce
  the size of Tuples saved in SequenceFiles, and improve the general performance during 'shuffling' between Map and
  Reduce stages.

  Added c.t.h.TupleSerialization, a Hadoop Serialization implementation. Tuple is no longer Hadoop Writable
  and now relies on TupleSerialization for serialization support. Subequently nested objects in c.t.Tuple
  only need to be c.l.Comparable. So they can be serialized properly, a Serialization implementation must be
  registered with Hadoop. Note all primitive types are handled directly by Tuple, but custom types must
  have a Serialization implementation, or must be Hadoop WritableComparable so that the default WritableSerialization
  implementation will write them out.

0.8.3

  Fix for c.p.CoGroup declared fields being generated out of order.

0.8.2

  Added new properties via c.f.FlowConnector.setJarClass and c.f.FlowConnector.setJarPath for
  setting the application jar file.

  Fixed bug where job jar was not being inherited by subsequent MapReduce jobs when the first job was executed
  in local mode.

  Fixed bug where unserializable Operations were being squashed internally. c.f.Flow instances will now
  fail immediately and be marked as 'failed'.

0.8.1

  Fixed bug where c.t.Lfs did not force local mode for current MapReduce step.

  Fixed bug where writing to a c.t.TupleCollector would fail if using a c.s.SequenceFile in some cases.

  Added a few minor improvements to reduce stray object creations, and speedup c.t.Tuple serialization.

0.8.0

  Updated c.o.x.TagSoupParser to accept 'features', use these features to recover past behaviors.

  Updated janino and tagsoup libraries to 2.5.15 and 1.2, respectively. Note that tagsoup, in theory, is not
  backwards compatible by default. See their release notes: http://home.ccil.org/~cowan/XML/tagsoup/#1.2

  Added some forward compatible changes for supporting Hadoop 0.18 at the API level. Currently there are other
  issues preventing some tests from passing on Hadoop 0.18.

  Changed c.f.FlowException to return the parent c.f.Flow name.

  Changed behavior of c.f.MultiMapReducePlanner to use c.t.h.MultiInputFormat to allow single Mappers
  to support many different Hadoop InputFormat types simultaneously. This deprecates the need to normalize
  sources to a map and reduces the number of jobs in a c.f.Flow in some cases.

  Changed behavior of Cascading to allow for multiple paths from the same c.t.Tap source to be co-grouped on
  via c.p.CoGroup. This allows for a kind of self-join where each stream is processed by a different operation
  path within the Mapper.

  Added c.o.f.And, c.o.f.Or, c.o.f.Xor, and c.o.f.Not logic operator c.o.Filter implementations. They should be used
  to compose more complex filters from existing implementations.

  Changed the behavior of c.o.BaseOperation to properly initialize itself if it is a c.o.Filter instance. This
  removes the requirement that Filter implementations must set declaredFields to Fields.ALL, as it makes no
  sense for a Filter to declare fields.

  Added c.f.PlannerException, a subclass of c.f.FlowException, and updated c.f.MultiMapReducePlanner to throw
  it on failures. Functionality of writing DOT files has been moved from FlowException to PlannerException.

  Added c.o.f.FilterNotNull and c.o.f.FilterNull filter classes.

  Changed c.f.MultiMapReducePlanner to fail if it encounters an c.p.Each to c.p.Every chain. In these cases, a
  c.p.Group type must be between them.

  Deleted c.o.Cut class as it was effectively a duplicate of c.o.Identity.

  Changed c.f.MultiMapReducePlanner to fail if a c.p.GroupAssertion is not accompanied by another c.o.Aggregator
  operation. This is required so that the GroupAssertion does not change the passing tuple stream if it is planned out.

  Changed c.f.MultiMapReducePlanner to no longer insert new c.p.Each( ..., new Identity(), ... ) as a place holder.

  Renamed c.p.PipeAssembly to c.p.SubAssembly to better reflect its purpose, which is to encapuslate reusable
  pipe assemblies in the same manner as a sub-process or sub-routine. A temporary c.p.PipeAssembly class has been
  provided for backwards compatibility.

  Fixed bug where c.t.TapCollector would throw an NPE if a custom Tap was not using paths.

  Changed behavior of c.f.Flow where if a c.f.FlowListener throws an exception, the Flow instance receiving the
  exception will stop (by calling Flow.stop()). Listeners will continue to fire as expected and Flow.complete()
  will re-throw the thrown exception (as was the original behavior).

  Added ability to set a Cascading specific temporary directory path for use by intermediate taps created
  within c.f.Flow instances. Use c.t.Hfs.setTemporaryDirectory() to configure.

  Fixed bug where the 'mapred.jar' property was begin stepped on if previously set by the calling application.

  Changed c.t.Tap and c.f.Flow to return c.t.TupleIterator and c.t.TupleCollector instead of c.t.TapIterator and
  c.t.TapCollector, respectively.

  Added c.t.Tap.flowInit( c.f.Flow flow ) to allow a given tap to know what flows it is participating in. It is called
  immediately after the Flow instance is initailized.

  Fixed bug with nested c.p.PipeAssembly instances where some nested assemblies threw an internal error from
  the planner.

  Changed c.o.Debug to accept a prefix text string that will be prefixed to every message.

  Fixed bug where c.f.MultiMapReducePlanner would fail when normalizing inputs to a group where the inputs
  passed through one or more splits.

  Fixed bug where c.g.CoGroup silently stepped on input pipes with the same input name.

0.7.1

  Fixed bug in c.f.MultiMapReducePlanner where a source used on more than one c.p.Group would cause an internal
  error during planning.

  Changed c.f.MultiMapReducePlanner to normalize heterogeneous sinks.

  Changed c.f.MultiMapReducePlanner to keep a splitting c.p.Each on the previous step, instead of being duplicated
  on each branch. If the Each is preceeded by a source c.t.Tap, it will be duplicated across branches to reduce
  the number of step in the Flow.

  Fixed bug in c.f.MultiMapReducePlanner where too many temp tap instances were being inserted while normalizing
  the flow sources.

  Changed c.t.Fields to fail if given duplicate field names.

  Changed behavior if Hadoop FileInputSplit is not used and property "map.input.file" is not set. If there is one
  source, it will returned as the source for the mapper stack, otherwise an exception is thrown. Subsequently joins
  and merges of non-file sources is not supported until a discriminator can be passed to the mapper.

  Fixed bug in c.t.Tuple where NPE was thrown under certain compareTo operations.

  Fixed bug that prevented CoGrouping or Merging on the same source even though it was one or more Groupings away.

0.7.0

  Changes project structure, removed 'examples' sub-project.

  Updated to support Hadoop 0.17.x. This version is not API compatible with any Hadoop version less than 0.17.0.

  Added ability to stop all c.f.Flows executing within a c.c.Cascade instance via the stop() method.

  Changed c.f.FlowConnector to only take a Map of properties. These properties are passed downstream to various
  subsystems. This removes the Hadoop JobConf constructor, but it still can be passed as a property value. Also
  properties will be pushed into a defaul JobConf, bypassing any direct JobConf coupling in applications.

  Changed c.f.Flow to automatically register a shutdown hook killing remote jobs on vm exit.

  Changed c.f.Flow.stop() to immediately stop all running jobs.

  Changed c.o.Operation to an interface and introduced c.o.BaseOperation. This makes creating custom Operation types
  more flexible and intuitive. c.o.Filter, c.o.Function, c.o.Aggregator, and c.o.Assertion now extend c.o.Operation.

  Added c.p.c.OuterJoin, c.p.c.MixedJoin, c.p.c.LeftJoin, and c.p.c.RightJoin c.p.c.CoGrouper classes. They
  compliment the default c.p.c.InnerJoin CoGrouper class.

  Added support for passing an intermediateSchemeClass to the underlying planner to be used as the default c.s.Scheme
  for intermediate c.t.Tap instances internal to a given c.f.Flow.

  Fixed bug where c.p.Group is immediately followed by another c.p.Group (or their sub-classes) and fields could not
  be resolved between them.

  Added support for c.t.Tap instances implementing c.f.FlowListener. If implemented, they will automatically be
  added to the Flow event listeners collection and will receive Flow events.

  Fixed case where multiple source c.t.Tap instances return true for the containsFile method. Now verifies only one
  Tap contains the file, and fails otherwise.

  Changed c.s.TextLine to not set numSinkParts to 1 by default. Now uses the natural number of parts.

  Changed MapReduce planner to force an intermediate file between branches with Hadoop incompatible source Taps
  on joins/merges. If the taps are compatible (have same Scheme), all branches will be processed in same Mapper
  before the c.p.Group.

  Added merge capabilities in c.p.GroupBy. This allows multiple input branches to be grouped as if a single stream.

  Fixed bug in c.t.TapCollector where writing to a Sequence file threw a NPE.

  Added c.f.MapReduceFlow to support custom MapReduce jobs, allowing them to participate in a Cascade job.

0.6.1

  Changed thrown c.f.FlowException instances to include cause message.

  Fixed bug where empty sink or source map was not detected.

0.6.0

  Changed default argument selector for c.p.Every to be Fields.ALL, to be consistent with the default value of c.p.Each.

  Added support for assembly traps. If an exception is thrown from inside an c.o.Operation, the offending Tuple
  can be saved to a file for later processing, allowing the job to complete.

  Added support for stream assertions. STRICT and VALID assertions can be built into a pipe assembly, and optionally
  planned out during runtime. Assertions will throw exceptions if they fail.

  Changed c.o.a.First, Last, Min, and Max to optionally ignore specified values. Useful if you do not wish
  for a 'default' value to be considered first, or last in a set.

  Changed c.o.a.Sum to take a Class for coercion of the result value.

  Changes c.o.Max and Min to use infinity as initial values so zero is bigger than a really small number
  for Max, and zero is smaller than a really big number for Min.

  Changed order of JobConf initialization. c.f.FlowStep now is added to the JobConf last in order to catch
  all lazily configured values.

  Changed compile to include debug info by default.

  Fixed bug in c.t.MultiTap where super scheme was not returned if available.

0.5.0

  Added skipIfSinkExists property to c.f.Flow. Set to true if the c.c.Cascade should skip the Flow instance even
  if the sink is stale and not set to be deleted on initialization.

  Fixed bug in c.t.h.HttpFileSystem that URL escaped the ? prefixing the query string.

  Fixed bug where a join with duplicate taps was not recognized during job planning. Now an appropriate error
  message is displayed, instead of jobs completing with only one instance of the resource stream.

  Fixed c.t.h.HttpFileSystem to remember authority information in the url and prefix it when missing.

  Changed c.s.TextLine to accept either on or two source fields. If one, only the 'line' value
  is sourced from the value, discarding the 'offset' value.

  Added c.o.r.RegexSplitGenerator to support splitting single tuple values into multiple tuples based on a regex
  delimiter. Includes new tests.

  Added c.s.CascadeStats and c.s.FlowStats to provide access to current state and statistics of particular
  Cascade, Flow, or the child Flows of a Cascade.

  Added ability to sort grouping values with sort argument on c.p.GroupBy. Sorts can be reversed.

  Added c.o.e.ExpressionFilter, the c.o.Filter analog to c.o.e.ExpressionFunction.

0.4.1

  Fixed path normalization regex in c.u.Util where it munged any path starting with file:///.

0.4.0

  Changed c.p.GroupBy default grouping fields to c.t.Fields.ALL from Fields.FIRST. This change provides a simple
  way to sort a tuple stream based on the order of the tuple fields.

  Changed c.f.FlowConnector to create c.f.Flow instances that will bypass the reducer if no c.p.Group is participating
  in the assembly. Previoiusly Group instances were inserted if missing. This allows a chain of c.p.Every instances
  to be used to process/filter a tuple stream without the invoking the reducer needlessly (if a sort isn't required).
  This change also supports bypassing the default Hadoop OutputCollector in the mapper via the sink c.t.Tap instance.

  Changed c.f.FlowStep behavior to run in 'local' mode if either the sink or source tap is a c.t.Lfs instance. This
  allows for c.f.Flow instances to run mixed if configured to execute on a particular cluster by default. This behavior
  supports complex import/export processes against the HDFS or other supported remote filesystem.

  Changed behavior of c.t.Dfs to force use of HDFS. Previously Dfs would default to the local FileSystem
  if the job was run in 'local'mode. Now a Dfs instance will cause failures if it cannot connect to a HDFS cluster.
  Using c.t.Hfs will provide previous Dfs behavior. Hfs will use the 'default' filesystem if a scheme is not present
  in the 'stringPath' (i.e. hdfs://host:port/some/path).

  Added c.stats package to allow for collecting statics of Cascades, Flows, and FlowSteps.

  Updated c.f.Flow and c.c.Cascade log messages to be easier to follow when executing many flow instances
  simultaneously.

  Added compression flag to c.s.TextLine. Can now toggle compression (Hadoop style compression) per Tap instance.
  This prevents clusters with compression enabled by default to export text files with a .deflate extension.

  Added support for bypassing Hadoop OutputCollector via Tap.setUseTapCollector() method. Setting to true will force
  Cascading to use the c.t.TapCollector instead. This bypasses bugs in Hadoop with custom FileSystem types. This will
  always be true for http(s) and s3tp filesystems when using a c.t.Hfs Tap type (atleast until HADOOP-3021 is resolved).

  Added c.t.TupleCollector, complementing c.t.TupleIterator, for directly writing Tuple instances out via a c.t.Tap
  instance.

  Added c.f.FlowListener so that c.f.Flow instances can fire events on starting, completed, and throwable.

  Changed c.t.h.S3HttpFileSystem so it can now create files remotely.

  Renamed cascading.spill.threshold to cascading.cogroup.spill.threshold, so there is less a chance of collision.

  Made numerous optimizations to improve overall performance. Namely split and merge of key/value tuples to remove
  redundancy in the stream between the mapper and reducer.

  Changed c.p.Operators to push c.o.Operation results directly through to next operation without intermediate
  collection. This should improve pipelining of large result streams and lower runtime memory footprint.

  Changed c.c.Cascade so it now runs Flows in parallel if Hadoop is clustered, and there are no dependencies between the
  Flows.

  Moved c.Cascade and related classed to c.cascade package. Wanted to preempt any future ugliness.

  Added support in c.t.h.S3HttpFileSystem for these properties: fs.s3tp.awsAccessKeyId and fs.s3tp.awsSecretAccessKey

0.3.0

  Added ability to push Log4j logger properties to mapper/reducer via JobConf.
  Use jobConf.set("log4j.logger","logger1=LEVEL,logger2=LEVEL")

  Added missing equals() and hashCode() in c.t.MultiTap.

  Added c.t.h.ZipInputFormat (and ZipSplit) to support zip files. c.s.TextLine supports transparent
  reading of zip files if the filename ends with .zip, but cannot write to them. This code is
  loosely based on HADOOP-1824. If the underlying filesystem is hdfs or file, splits will be created
  for each ZipEntry. Otherwise ZipEntries are iterated over to be more stream friendly. Progress status is
  supported.

  Added http, https, and s3tp read-only file systems to Hadoop. Use these URLs, respectively:
  http://, https://, and s3tp://AWS_ACCESS_KEY_ID:AWS_SECRET_ACCESS_KEY@bucket-name/key

  Added c.o.t.DateFormatter supporting text formatting of time stamps created by c.o.t.DateParser.

  Fixed bug where in complex assemblies, some Scopes were not resolved.

  Fixed bug where tap instances were not being inserted before some CoGroup joins if there was a previous Group in the
  assembly.

  Upgraded JGraphT to 0.7.3

  Changed c.t.SpillableTupleList allows for iteration across entries.

  Changed c.f.FlowException to optionally allow for printing of underlying pipe graph for debugging.

  Added c.o.t.FieldFormatter function to format Tuples into complex strings using j.u.Formatter formatting.

  Added c.o.a.Last aggregator to find the last value encountered in a group.

  Changed c.o.a.Max and c.o.a.Min to maintain original value type. Will return null if no values are encountered.

  Changed c.o.a.First to use Fields.ARG by default. Removed Fields constructor.

  Added c.t.Fields.join(Fields...) method to allow for joining multiple Fields instances into a new instance.

  Can retrieve Tuple values by field name through the TupleEntry class via the get(String) method.

  Added c.t.TupleCollector interface to simplify the operation interfaces.

  Added a Debug filter that will print to either stderr or stdout. Useful for debugging stream transformations.

  Added CascadingTestCase base test class

  Added Insert Function that allows for literal values to be inserted into the Tuple stream.

0.2.0

  CoGroup will now spill to disk on extremely large co-groupings. Configurable via "cascading.spill.threshold".
  Defaults to 10k elements.

  java.util.Properties instances can be used to set defauls for FlowConnectors.

  Fix for InnerJoin, the default join for CoGroup.

  Introduced MultiTap to support concatenation of files into a pipe assembly.

  RegexParser now fails on a failed match. Prevents it being used or behaving as a filter.

  Fixed bug with PipeAssembly instances not properly being assimiliated into the pipeGraph.

  Fixed assertion error thrown by JGraphT.

  Renamed Tap method deleteOnInit to deleteOnSinkInit.


0.1.0

  First release.<|MERGE_RESOLUTION|>--- conflicted
+++ resolved
@@ -1,6 +1,5 @@
 Cascading Change Log
 
-<<<<<<< HEAD
 2.2.0 [unreleased]
 
   Added c.t.h.BigDecimalSerialization to allow Hadoop to serialize and deserialize j.m.BigDecimal instances.
@@ -46,13 +45,12 @@
   Updated c.s.l.TextDelimited and c.s.h.TextDelimited to take c.s.u.DelimitedParser on the constructor to allow
   for overriding parsing behavior. DelimitedParser now takes a c.s.u.FieldTypeResolver to allow for field name
   permutations during source and sink, and type inference from field names.
-=======
+
 2.1.5
 
   Updated c.t.h.u.BytesComparator to implement c.t.Hasher as a convenience.
 
   Fixed issue where c.c.CascadeListener was receiving null as the c.c.Cascade parameter.
->>>>>>> 7d549051
 
 2.1.4
 
