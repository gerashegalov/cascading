--- conflicted
+++ resolved
@@ -1,6 +1,5 @@
 Cascading Change Log
 
-<<<<<<< HEAD
 unreleased (wip 1.1)
 
   Added c.f.FlowProcess#setStatus method to allow for text status messages to be posted.
@@ -34,7 +33,7 @@
   Added new c.t.Field field set type named Fields.REPLACE. Can only be used as a result selector. Specifies the
   operation results will replace values in fields with the same names. That is, inline values can be replaced in a
   single c.p.Each or c.p.Every. It is especially useful when used with Fields.ARGS as the operation field declaration.
-=======
+
 1.0.11
 
   Added clearer error message when c.t.Tap is used as both source and sink in a given Flow.
@@ -42,7 +41,6 @@
   Demoted all DEBUG related c.t.Tuple#print() calls to TRACE.
 
   Fixed NPE when planner finds inconsistencies with c.t.Tap and c.p.Pipe names.
->>>>>>> 92e618c6
 
 1.0.10
 
