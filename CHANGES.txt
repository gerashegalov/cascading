Cascading Change Log

<<<<<<< HEAD
2.2.0 [unreleased]

  Added c.p.PlatformSuite annotation allowing a c.PlatformTestCase sub-class to be marked as being a JUnit suite
  of tests accessible, by default, via a static "suite" method.

  Updated provided c.s.Scheme subclasses to honor field type information.

  Updated c.o.expression, c.o.aggregator, and c.p.assembly operations to honor field type information.

  Updated c.o.Identity and c.p.a.Coerce to uses field type information during coercion.

  Added c.t.t.CoercibleType interface to allow for customization of individual field data types and formats. Also
  added the c.t.t.DateType implementation for managing string formatted dates to and from a long timestamp.

  Updated c.p.Splice to fail during planning if grouping or merging fields do not share the same field types, unless
  the field in question has a j.u.Comparator to handle the incompatible comparisons.

  Fixed issue where a c.p.CoGroup join on Fields.NONE would fail during planning.

  Updated c.p.a.Unique to optionally filter out null values.

  Added c.o.e.ScriptFunction and c.o.e.ScriptFilter operations to allow for more expressive Java scripts.

  Added "platform.includes" system property so tests can be limited to specified platforms.

  Added c.p.a.MaxBy and c.p.a.MinBy c.p.a.AggregateBy sub-classes to perform max and min, respectively. If the given
  result fields declare a type, the result will be coerced to that type.

  Updated c.p.a.SumBy and c.p.a.AverageBy to honor result fields type declaration by coercing the result to the
  declared type.

  Updated c.p.a.CountBy to count all value occurrences, non-null values, or only null values, within a grouping. Using
  grouping Fields.NONE provides an efficient count for a set of columns. Counting distinct values is not supported.

  Updated c.t.Fields to accept type information and to propagate type values along with fields.

  Updated c.s.l.TextDelimited and c.s.h.TextDelimited to take c.s.u.DelimitedParser on the constructor to allow
  for overriding parsing behavior. DelimitedParser now takes a c.s.u.FieldTypeResolver to allow for field name
  permutations during source and sink, and type inference from field names.
=======
2.1.3

  Fix for extra trailing ']' in c.t.Tap#toString().

  Fix for c.f.FlowProcess#getNumProcessSlices() incorrectly returning zero in local mode, should be 1.

  Fix for c.p.a.AggregateBy not honoring the global system property threshold value if not overridden on the ctor.

  Fix for NPE if c.f.FlowProcess returns null config.

  Fixed issue where a c.f.FlowStep would attempt to detect if it should be skipped regardless of whether the "runID"
  had been set or not on the c.f.Flow enabling restartable flows.
>>>>>>> 04948f3d

2.1.2

  Fixed issue where c.f.FlowProcess#openForWrite on Hadoop would re-use the existing o.a.h.m.OutputCollector instance
  as that used in the current task.

  Fixed issue where fetching remote Hadoop counter values could block indefinitely. Fetching remote counters is now
  serialized across jobs to prevent deadlocks inside the Hadoop API and counter values are now cached with a final
  refresh on job completion.

  Fixed issue where NPE could be thrown by c.s.CascadingStats#getCounterValue if given counter had no value.

2.1.1

  Fixed issue where c.s.h.TextDelimited would not honor charsetName.

  Fixed issue where c.t.BaseTemplateTap would lose parent fields if they were declared as Fields.ALL.

  Fixed issue where c.t.Fields#append would not include current Fields instance when appending an array of Fields
  instances.

  Fixed issue where subsequent c.p.Merge pipes in a pipeline path would obscure prior Merges preventing a c.t.Tap
  insertion during planning resulting in a missing Tap configuration resource property.

  Fixed NPE with c.s.l.TextDelimited when line after header was null.

  Fix for c.s.u.DelimitedParser not fully honoring the default strict parsing policy. This resolution may cause
  some text delimited files to fail if they have arbitrary numbers of fields.

  Added quote and delimiter getters to c.s.l.TextDelimited and c.s.h.TextDelimited.

  Fixed issue where a c.f.FlowStep being skipped was not considered successful after 2.0.7 merge.

2.1.0

  Added c.t.t.FileType interface to mark specific platform c.t.Tap classes as representing a file like interface.

  Fixed issue where c.p.a.Coerce would coerce a null value to 0 if the coerce type was a j.l.Number
  instead of a numeric primitive, or false if the coerce type was j.l.Boolean instead of boolean.

  Fixed issue where c.s.u.DelimitedParser did not honor number of field found in a text delimited file header.

  Fixed issue where c.t.Tap#openForWrite did not honor the c.t.SinkMode#REPLACE setting.

  Added version update check to print out latest available release. Use system property cascading.update.skip=true
  to disable.

  Updated all tuple stream permutations to minimize new c.t.Tuple instantiations and maximize upstream Tuple reuse.

  Updated janino to version 2.6.1.

  Updated c.s.l.TextLine, c.s.l.TextDelimited, c.s.h.TextLine, and c.s.h.TextDelimited to encode/decode any supported
  j.n.c.Charset.

  Fixed issue where c.o.t.DateParser may throw an NPE if the value to be parsed was null.

  Added c.p.Props#buildProperties( Iterable<Map.Entry<String, String>> defaultProperties ) to allow for re-using
  and existing o.a.h.m.JobConf instances as default properties.

  Added c.p.a.FirstBy partial aggregator to allow for capturing first seen c.t.Tuple in a Tuple stream. Argument
  c.f.Fields j.u.Comparators are honored for secondary sorting.

  Updated c.p.a.AggregateBy to honor argumentField c.f.Fields j.u.Comparator instances for secondary sorting.

  Updated c.o.a.First to accumulate the first N seen c.t.Tuple instances.

  Added support for c.c.CascadeListener on c.c.Cascade instances.

  Updated c.p.j.InnerJoin.JoinIterator and sub-classes to re-use c.t.Tuple instances.

  Added support for restartable checkpoint c.f.Flow instances by providing a runID to identify run attempts.

  Updated build and tests to simplify development of alternative planners.

2.0.8

  Updated c.m.CascadingServices to more robustly load optional services. Service agent jar may now be optionally defined
  in a cascading-service.properties file from the CLASSPATH with the "cascading.management.service.jar" property.

2.0.7

  Fixed issue where c.t.Tap instances were not presented resolved c.t.Fields instances in local mode during planning.

  Fixed issue where Hadoop forgets past job completion status of a job during very long running c.f.Flows and
  throws a NPE when queried for the result.

2.0.6

  Added "cascading.step.display.id.truncate" property to allow simple truncation of flow and step ID values in
  the step display name.

  Fixed issue where attempting to iterate the left most side of a join more than once would silently fail on the
  Hadoop platform.

  Fixed issue where step state was not properly removed from the Hadoop distributed cache during cleanup.

  Fixed issue where c.f.Flow#writeStepsDot() would fail if a Flow c.f.FlowStep had multiple sinks.

  Fix for c.t.h.i.MultiInputFormat throwing j.l.java.lang.ArrayIndexOutOfBoundsException when there aren't any
  actual o.a.h.m.FileInputFormat input paths.

  Fix for c.t.h.i.MultiInputFormat throwing j.l.IllegalStateException on an empty child o.a.h.m.InputSplit array.

  Fix for j.l.IndexOutOfBoundsException thrown on an empty c.c.Cascade.

  Fix for c.t.c.SpillableProps#SPILL_COMPRESS not being honored if set to false.

2.0.5

  Updated c.f.p.ElementGraphException messages to name disconnected elements.

  Properly scope c.t.Tap properties to c.f.l.LocalFlowStep and then pass them to source/sink stages in
  c.f.l.s.LocalStepStreamGraph. @mrwalker

  Fix for c.s.u.DelimitedParser to support delimiter as last char in quoted field.

  Fix for c.o.f.UnGroup constructor failing against correct constructor values.

  Added missing setter methods on c.p.AppProps for application jar path and class values.

  Fix for possible NPE when debug logging is enabled during planning.

  Improved error message when Hadoop serializer for a given type cannot be found in some cases.

2.0.4

  Removed remnant log4j dependency in c.t.h.i.MultiInputSplit.

  Fixed issue where c.t.Tap may fail resolving outgoing fields.

  Added missing #equals() method to c.t.TupleEntry that will honor field j.u.Comparator instances.

  Fixed issue where c.f.s.SparseTupleComparator would not properly sort with re-ordered sort fields.

  Fixed issue where c.t.TupleEntryChainIterator#hasNext() would fail if called more than once.

  Updated c.t.h.Hfs internal methods call #getPath() instead of #getIdentifier() so sub-classes can override.

  Updated the #verify() methods on c.s.l.TextLine and c.s.h.TextLine to be protected.

2.0.3

  Fixed issue where the c.f.p.FlowPlanner would allow declared fields in a checkpoint c.t.Tap instance.

  Fixed issue where c.f.Flow#writeStepsDot() would fail if the Flow was planned by the local mode planner.

  Added c.f.h.u.ObjectSerializer to allow for custom state serializers. To override the default
  c.f.h.u.JavaObjectSerializer, specify the name of a class that implements ObjectSerializer (and optionally
  implements o.a.h.c.Configurable) via the "cascading.util.serializer" property. @sritchie

2.0.2

  Added cascading.version property to Hadoop job configuration.

  Removed tests for deprecated method c.t.Tuple#parse().

  Fixed error message in c.s.u.DelimitedParser where parsed value was not being reported.

  Updated c.s.h.TextLine and c.s.l.TextLine to ignore planner presented fields to allow instances to be re-used.

  Changed c.t.c.SpillableTupleList to use j.u.LinkedList to reduce memory footprint when backing a
  c.t.c.SpillableTupleMap.

  Fixed issue where c.p.Merge into the streamed side of a c.p.HashJoin would produce an incorrect plan.

  Fixed issue where c.p.CoGroup was not properly resolving fields from immediate prior c.p.Every pipes.

2.0.1

  Changed c.s.h.TextDelimited to use fully qualified path when reading headers so that the filesystem scheme
  will be inherited.

  Removed redundant property value kept by c.t.h.i.MultiInputSplit to reduce input split serialized size.

  Updated commit and rollback functionality in c.f.BaseFlow and c.f.p.BaseFlowStep to fail the c.f.Flow on a
  c.t.Tap#commitResource failure and to call Tap#rollbackResource on subsequent tap instances. Note this isn't
  intended to provide a 2PC type transactional functionality.

  Updated dependency to Hadoop 1.0.3

2.0.0

  Added c.p.Checkpoint pipe to force any supported planners to persist the tuple stream at that location. If bound to
  a checkpoint c.t.Tap via the c.f.FlowDef, this data will not be cleaned up after the c.f.Flow completes. This pipe
  is useful in conjunction with a c.p.HashJoin to minimize replicated data.

  Added c.t.l.TemplateTap for local mode. Refactored out c.t.BaseTemplateTap to simplify support for additional
  platforms.

  Added c.t.l.StdIn, StdOut, and StdErr local mode c.t.Tap types.

  Changed c.f.h.HadoopFlowStep to save step state to the Hadoop distributed cache if larger than Short.MAX_VALUE.

  Fixed issue where a null value was printed as "null" in c.o.r.RegexMatcher, c.o.r.RegexFilter, c.o.a.AssertGroupBase,
  and c.o.t.FieldJoiner.

  Updated dependency to Hadoop 1.0.2.

  Changed c.s.h.TextDelimited and c.s.l.TextDelimited to optionally read the field names from from the header during
  planning if skipHeaders or hasHeaders is set to true and if Fields.ALL or Fields.UNKNOWN is declared on the
  constructor.

  Changed the planner and added new methods to c.s.Scheme so that field names can be retrieved after a proper
  configuration has been built, but before the planner resolves fields internally. This is useful for reading field
  names from a header of a text file, or meta-data in a binary file. These methods are optional.

  Fixed issue where any c.p.Splice following a c.p.Merge may be unable to resolve the tuple stream branch.

  Added support for c.p.ConfigDef on c.p.Pipe and c.t.Tap classes to allow for process and pipe/tap level
  property values. Where process allows a Pipe or Tap to set c.f.FlowStep specific properties.

  Added c.p.Props base and sub-classes to simplify managing Cascading and Hadoop related properties.

  Added c.m.UnitOfWorkSpawnStrategy interface to allow for pluggable thread management services. Also added
  c.m.UnitOfWorkExecutorStrategy class as the default implementation.

  Added typed set and add methods to c.t.Tuple and c.t.TupleEntry.

  Changed packages for many internal types to simplify documentation.

  Changed c.f.Flow and c.f.FlowStep to interfaces to hide internal only methods.

  Added support for trapping actual raw input data as read by a c.s.Scheme during processing by allowing
  c.t.TupleException to accept a payload c.t.Tuple instance with the data to be trapped. Updated c.s.h.TextDelimited
  and c.s.l.TextDelimited to provide a proper payload when sourcing and parsing text.

  Fixed issue where a c.p.GroupBy following a c.p.Every could not see result Aggregator fields from the Every instance.

  Changed c.s.h.TextDelimited and c.s.l.TextDelimited to optionally write headers if writeHeaders or hasHeaders
  is set to true. If Fields.ALL or Fields.UNKNOWN is declared, during sinking the field names will be resolved
  at runtime.

  Added the c.t.TupleCollectionFactory and c.t.TupleMapFactory interfaces and relevant implementations to allow
  custom c.t.Spillable types to be plugged into a given execution. Spillable types are used to back in memory
  collections to disk to improve scalability of c.p.CoGroup and c.p.HashJoin pipes on different platforms.

  Fixed issue where a c.s.Scheme was not seeing properly resolved fields if they were not declared in the Scheme
  instance. This allows a Scheme declared to sink c.t.Fields#ALL to see the actual field names during the
  Scheme#sinkPrepare() and Scheme#sink() methods.

  Changed c.t.TupleEntrySchemeSelector#prepare method to protected and is now called lazily internally during
  the first add method. This should simplify custom c.t.Tap development and allows for lazily setting of resolved
  sink fields.

  Fixed issue where the grouping Tuple resulting from a c.p.CoGroup did not properly reflect all the current
  grouping keys and field names. This fix allows an c.o.Aggregator or c.o.Buffer see which fields are null, if at all,
  during an "outer" join type. resultGroupFields parameter now must reflect all joined fields as well.

  Fixed issue where a c.p.GroupBy merge of branches with the same names threw a NPE.

  Fixed issue where c.p.a.AggregateBy.AveragePartials functor was using fixed declared fields.

  Added the "cascading.aggregateby.threshold" property so that a default threshold can be set for the
  c.p.a.AggregateBy sub-assemblies.

  Added the c.m.UnitOfWork interface to give c.f.Flow and c.c.Cascade a common contract.

  Changed c.t.h.TupleSerialization#setSerializations() to force TupleSerialization and o.a.h.i.s.WritableSerialization
  are first in the "io.serializations" list.

  Added support for properties scoped at the pipe or process scope. Process scope properties will be inherited by
  the current job if any.

  Added c.t.SpillableTupleMap to allow durable groups during asymmetrical joins.

  Changed c.t.SpillableTupleList to implement c.u.Collection and c.t.Spillable interfaces.

  Renamed the c.p.Group class to c.p.Splice and created a c.p.Group interface. c.p.Groupby, CoGroup, Merge, and HashJoin
  are all c.p.Splice types. Only GroupBy and CoGroup are c.p.Group types.

  Moved all "joiners" to c.p.joiner package from c.p.cogroup as they are now shared with the c.p.HashJoin pipe.

  Added c.p.HashJoin pipe to join two or more streams by a common key value without blocking/accumulating the largest
  data stream. This differs from c.p.CoGroup in that there is no grouping or sorting, and on the MapReduce platform,
  no Reduce task. The is commonly known as an asymmetrical or replicated join.

  Changed c.t.h.TupleSerialization#setSerializations() to always include o.a.h.i.s.WritableSerialization as some
  Hadoop versions do not include it if omitted. WritableSerialization is required by c.t.h.MultiInputSplit.

  Added c.p.Merge pipe to create a union of multiple tuple streams. This differs from c.p.GroupBy in that there
  is no grouping or sorting, and on the MapReduce platform, no Reduce task.

  Added c.t.Tap#commitResource() && #rollbackResource() to allow the underlying resource to be notified write processing
  has successfully completed or has failed, respectively, so that any additional cleanup or processing may be completed.

  Added c.t.Hasher to allow any field level Comparators to have hashCode generation delegated to them for their
  respective c.t.Tuple element/field value.

  Added c.f.FlowStepStrategy interface to allow customization of c.f.p.FlowStep configuration information.

  Changed c.f.Flow to lazily test child source taps for modified time to reduce file meta-data queries.

  Changed c.t.CompositeTap#getChildTaps to return an j.u.Iterator to allow for lazy resolution of child tap instances.

  Added "cascading.default.comparator" property to allow for a default j.u.Comparator class to be set and used
  if no Comparator is returned by the c.t.Comparison interface or set on a c.t.Fields instance.
  See c.t.h.TupleSerialization for the static accessor.

  Changed planner to allow traps to be re-used across any branches. Prior planner would throw an error.

  Changed c.f.Flow to delete traps during the same conditions a sink will be deleted before execution.

  Fixed issue where the c.t.h.TemplateTap would not properly remove Hadoop temporary directories on completion.

  Changed the behavior of traps to capture operation argument values instead of all the incoming values so that it is
  simpler to identify the values causing the failure and reduce the data stored in the trap and log files, which
  record a truncated stringified version of the argument tuple.

  Updated c.f.h.MapReduceFlow to allow source/sink/trap create methods to be overridden by a sub-class in order
  to support path identifiers not compatible with the Hadoop FS.

  Changed c.f.FlowProcess increment methods to take a long instead of int type.

  Fixed issue where the c.t.h.TemplateTap would not properly handle pathFields value if set to c.f.Fields.ALL.

  Fixed issue where the c.p.a.AB.CompositeFunction was not getting flushed when planned into a reduce task.

  Renamed c.p.a.Shape to c.p.a.Retain, as it retains given fields, and created c.p.a.Discard to perform the opposite
  function or discarding given fields.

  Added c.o.NoOp operation to allow fields to be dropped from a stream when used with c.t.Fields.SWAP.

  Added c.T.Fields.NONE to denote no fields in a c.t.Tuple.

  Added shutdown hook for the c.c.Cascade class so during jvm shutdown #stop() will be called forcing proper state
  change.

  Changed #stop() to push from c.c.Cascade down through c.f.Flow and c.f.p.FlowStep instances.

  Added new JUnit runner for injecting platform dependencies into c.t.PlatformTestCase subclasses. Subclasses should
  use c.t.PlatformRunner.Platform Annotation to specify relevant c.t.TestPlatform instances.

  Changed test and assertion helper methods on c.t.CascadingTestCase static to remove subclassing requirement.

  Upgraded to support JUnit 4.8.x.

  Changed license from GPLv3 to APLv2.

  Changed c.f.Flow to prevent #complete() from returning while #stop() is executing. Should prevent certain kinds
  of race conditions when a shutdown hook is used, from a different thread, to stop running flows.

  Added support for gradle.

  Renamed c.f.FlowSkipIfSinkStale to FlowSkipIfSinkNotStale to match the semantics.

  Added support for c.f.Flow tags via the c.f.FlowDef class.

  Added c.f.FlowDef to allow for creating flow definitions via a fluent builder interface.

  Added STARTED and SUBMITTED status to c.s.CascadingStats to properly track when a job is submitted vs when it actually begins
  processing after being queued.

  Added management interfaces for capturing detailed statistics.

  Decoupled core from Apache Hadoop, removed stack based streaming model. Use c.f.h.HadoopFlowConnector to plan
  Hadoop specific flows.

  Implemented 'local' mode to support independent processing of complex processes in memory. Use
  c.f.l.LocalFlowConnector for local mode specific flows.

  Updated and simplified c.t.Tap and c.t.Scheme interfaces. Changes are not backwards compatible to 1.x releases.

  Implemented new pipelining infrastructure to support more complex streaming topologies.

1.2.6

  Fixed bug in TupleEntry#selectInteger() and marked it as deprecated.

1.2.5

  Removed accidental SLF4J dependencies.

  Fixed bug where ISE was thrown if c.f.Flow#stop() was called immediately after #start().

1.2.4

  Added info logging of current split input path with a task, if any.

  Fixed bug in c.o.f.And, c.o.f.Or, and c.o.f.Xor where the sub-select of arguments was not honored.

  Added info log message when writing "direct" to a filesystem, bypassing the temporary folder removing the need to
  rename the output file to its target location.

  Fixed bug where if all paths that match a glob pattern are empty, an exception is not thrown causing Hadoop to throw
  a java.lang.ArrayIndexOutOfBoundsException.

  Updated planner to issue an error message if a tail c.p.Pipe instance doesn't not properly bind to a c.t.Tap instance.

1.2.3

  Added c.f.Flow#setMaxConcurrentSteps to set the maximum number of steps that can be submitted concurrently.

  Fixed bug where NPE was thrown when c.c.CascadeConnector tried to unwind nested c.t.MultiSourceTap instances.

  Fixed bug where c.t.Fields#append() would fail when appending unordered selectors.

  Updated c.f.FlowProcess to include #isCounterStatusInitialized() to test if the underlying reporting framework
  is initialized.

  Updated c.f.FlowProcess#keepAlive() method to fail silently if the underlying reporting framework is not initialized.

  Updated error message thrown by c.f.FlowStep when unable to find c.t.Tap or c.p.Pipe instances in the flow plan due
  to a Class serialized field not implementing #hashCode() or #equals() and relying in the object identity.

  Added error message explaining the Hadoop mapred.jobtracker.completeuserjobs.maximum property needs to be increased
  when dealing with large numbers of jobs. Also caching success value to lower chance of failure.

  Fixed bug in c.t.GlobHfs where #equals() and #hashCode() were not consistent between calls.

1.2.2

  Fixed bug where OOME caught from within the source c.t.Tap was not being re-thrown properly.

  Added #getMapProgress() and #getReduceProgress() to c.f.h.HadoopStepStats.

  Fixed NPE with some invocations of c.t.TupleEntry ctor.

  Fixed bug where if an operation declared it returned Fields.ARGS and the argument selector used positions, the
  outgoing values may merge incorrectly.

1.2.1

  Changed info message to not announce ambiguous source trap if none has been set.

  Fixed bug where if the c.o.Function result c.t.Tuple was passed immediately to a c.p.Group, it may become modified.

  Fixed bug where c.t.TupleEntryIterator#hasNext() failed if called again after returning false.

  Fixed issue where reduce task may fail with a OOME during sorting.

1.2.0

  Added c.p.a.AverageBy sub-assembly for optimizing averaging processes.

  Added c.p.c.GroupClosure#getFlowProcess method to allow c.p.c.Joiner implementations access to current
  properties and counters.

  Added c.s.CascadingStats methods for accessing available counter groups and names.

  Added c.s.WritableSequenceFile as a convenience for reading/writing sequence files holding custom Hadoop
  Writable types in either they key, value, or key and value positions.

  Added retrieve/publish support to the Conjars repo via Ivy.

  Added the c.p.a.AggregateBy class to encapsulate parallel partial Function aggregations and their reduce
  side Aggregator. This is a superior alternative to so called MapReduce Combiners. See javadoc for details.

  Changed c.o.Debug to print the number of tuples encountered on #cleanup().

  Changed c.s.TextDelimited to always return the expected number of fields even if they are not parsed from
  the current line and strict is false, unless Fields.ALL or Fields.UNKNOWN is declared.

  Added c.p.a.SumBy sub-assembly for optimizing summing processes.

  Added c.p.a.CountBy sub-assembly for optimizing counting processes.

  Added c.s.CascadingStatus.Status.Skipped state so skipped c.f.Flow instances can be identified.

  Added c.f.Flow#setSubmitPriority() to allow for custom order of Flows.

  Fixed bug where c.t.MultiSourceTap#pathExists() would return true if one of the child paths was missing.

  Changed c.c.CascadeConnector to fail if it detects cycles in the set of given c.f.Flow instances to manage.

  Disable Hadoop warning about not using "options parser".

  Added #isSource() and #isSink() methods to c.s.Scheme so that some Scheme instances can report they are either
  sink or source only.

  Added c.t.Fields#merge() method to allow simple merging of Fields instances which discarding duplicate names and
  positions.

  Added convenience methods on c.c.CascadeConnector#connect() and c.f.FlowConnector#connect() to accept
  j.u.Collection<Flow> and j.u.Collection<Pipe> arguments, respectively.

  Added Riffle support via the new c.f.ProcessFlow wrapper class. Riffle allows for non-Cascading jobs and/or
  sets of iterative Flows to participate in a c.c.Cascade.

  Changed c.c.Cascade instances to disable parallel execution if more than one Flow is a local only job.

  Added c.c.Cascade#setMaxConcurrentFlows() property that limits the number of concurrently running Flows.

  Added c.c.Cascade#writeDOT method for visualizing the dependencies between flow instances.

  Added c.p.a.Unique sub-assembly for optimizing de-duping processes.

  Changed c.s.TextDelimited to accept Fields.ALL or Fields.UNKNOWN for arbitrarily sized or unknown records.

  Changed c.t.MultiSourceTap to support #openForRead().

  Added c.t.Comparison and c.t.StreamComparator interfaces which allow for custom types to be
  lazily deserialized during sort comparisons.

  Added support for lazy deserialization during c.t.Tuple comparisons while shuffle sorting.

1.1.3

  Added publishing of artifacts to the conjars.org jar repo via Ivy.

  Added method c.s.CascadingStats#getCurrentDuration to return the current execution duration whether or not the
  process/work is finished.

  Fixed issues where c.t.Fields#getIndex may return invalid results if accessed from multiple threads simultaneously.

  Fixed NPE when attempting to increment a counter before the first map/reduce invocation. Now throws a more
  informative ISE message.

  Fixed possible NPE when accessing counters via c.f.h.HadoopStepStats.

  Fixed bug in c.s.TextDelimited where some unquoted empty values would not be properly parsed.

  Added c.f.FlowStep#setName() method to allow override of MR job names. Use in conjunction with
  FlowStep#containsPipeNamed() to find appropriate steps.

  Fixed bug where c.f.MultiMapReducePlanner did not detect a split after a c.p.GroupBy or c.p.CoGroup where
  one or more of the immediate pipes is an c.p.Every instance. An Each split is allowed.

  Fixed c.t.TupleEntry#set method so that it may take a c.t.Fields instance for a field name.

  Fixed NPE in c.t.TempHfs when parent c.f.Flow is used in a Cascade under certain conditions.

  Fixed bug where mixed absolute and relative paths didn't not result in a proper topological sort when used
  in a c.c.Cascade.

  Fixed bug where a c.c.Cascading of c.f.Flow and c.f.MapReduceFlow instances did not properly sort topologically.

  Added c.c.Cascade#writeDOT method to simplify debugging Cascade instances.

1.1.2

  Fixed bug preventing c.s.TextDelimited schemes from being used with a c.t.TemplateTap.

  Updated c.t.Scheme base class to force Field.ALL source declaration to Fields.UNKNOWN, and to force Fields.UNKNOWN
  sink declaration to Fields.ALL.

  Fixed bug where if null was passed to c.s.TextLine sinkCompression, the behavior would be undefined.

  Added back c.t.Tuple#add( Comparable ) to remain backwards compatible with 1.0.

  Fixed bug preventing Fields.ALL selector in c.p.Every when incoming positions are used instead of field names
  and the given aggregator declares field names.

  Fixed bug that prevented the configured codecs from loading for co-group spills.

  Fixed bug where c.s.TextDelimited would fail on delimiters that are also regex special characters.

  Fixed random j.u.ConcurrentModificationException error when running in Hadoop local mode by synchronizing
  the c.f.s.StackElement#closeTraps method.

  Fixed missing property values when stored in a nested j.u.Properties object.

  Fixed NPE when counter group does not exist yet when querying c.s.FlowStats#getCounterValue.

1.1.1

  Fixed bug where some unsafe operations followed by named c.p.Pipe instances were not considered during planning.

  Removed imports for SLF4J and replaced with Apache LOG4j in c.s.TextDelimited.

  Fixed bug where c.t.Fields.SWAP did not properly resolve when following a c.p.Every pipe.

1.1.0

  Fixed bug where a c.t.Fields instance can be marked as ordered when modified via #set call.

  Changed c.p.CoGroup to detect self-joins and optimize for them.

  Changed trap handling to include failures from source and sink c.t.Tap instances. The source Tap will inherit
  the assembly head trap and the sink will inherit the assembly tail trap.

  Deprecated c.t.Tuple#parse(). It does not properly handle null values or types other than primitives.

  Changed c.f.s.StackElement to log a warning for each trap captured. This includes a truncated print of the offending
  c.t.TupleEntry and the thrown exception and stack trace. Traps being for exceptional cases, logging exceptions is a
  reasonable response.

  Changed map and reduce operation stack so that collected c.t.Tuple instances do not remain 'unmodifiable' after
  being collected via the c.t.TupleEntryCollector.

  Add #getArgumentFields() to c.o.OperationCall for all operations.

  Added support for custom EMR properties used for managing task attempt temporary path management for some filesystems.

  Changed c.t.TemplateTap to support an openTapsThreshold value. The default open taps is 300. After the threshold
  is met, 10% of the least recently used open taps will be closed.

  Changed c.t.Fields #setComparator fieldName argument to accept Fields instances as the fieldName argument.
  Only the first field name or position is considered.

  Changed c.t.TupleEntry 'get as type' accessors to now also accept c.t.Fields instances as the fieldName argument. Only
  the first field name or position is considered.

  Updated janino to 2.5.16.

  Updated jgrapht to 0.8.1.

  Changed c.f.s.FlowMapperStack to source key/value pairs once, instead of per branch.

  Changed c.f.FlowPlanner to fail if not all sources or sinks are bound to heads or tails, respectively.

  Changed c.t.TupleOutputStream to lookup tuple element writers by Class identity.

  Added j.b.ConstructorProperties annotation to relevant class constructors.

  Added new convenience method c.p.Pipe#names to return an array of all the pipe names in an assembly. This supports
  the dynamic creation of traps from opaque assemblies.

  Added new c.s.Scheme type c.s.TextDelimited to allow native support for delimited text files.

  Added optimization during CoGrouping where the most LHS pipe will not ever be accumulated, instead the values iterator
  will be used directly. This allows for the most dense values to be on the LHS, and the most sparse to be on the
  RHS of the join.

  Added new counters for tuple spills and reads. Also logs grouping after first spill.

  Added compression of object serialization and deserialization, on by default. This improves reliability
  of very large jobs with very large numbers of input files.

  Fixed bad cast of j.l.Error when caught in map/reduce pipeline stack.

  Added c.t.Fields#rename to simplify Fields instance manipulations.

  Added support for resultGroupFields in c.p.CoGroup. This allows the outgoing grouping fields to be set.

  Added c.t.h.BytesSerialization and c.t.h.BytesComparator to allow for c.t.Tuple instances
  to hold raw byte arrays (byte[]), and allow joining, grouping, and secondary sorting.

  Changed c.t.Tuple and underlying framework to support j.l.Object instead of j.l.Comparable. Note that
  Tuple#get() returns Comparable to maintain backwards compatibility.

  Added support for custom j.u.Comparator instances to control the grouping and sort orders in c.p.CoGroup and
  c.p.GroupBy via the c.t.Fields class.

  Added support for planner managed debugging levels via the c.o.DebugLevel enum. Now c.o.Debug operations
  can be planned out at runtime in the same manner as c.o.Assertion operations.

  Refactored xpath operations to re-use j.x.p.DocumentBuilder instances.

  Refactored fields resolver framework to emit consistent error messages across all field resolution types.

  Fixed bug where c.t.Tuples would fail when coercing non-standard java types or primitives.

  Fixed bug where c.t.Tap instances that returned true for #isWriteDirect() were not properly being initialized
  when used as a sink.

  Added guid like ID values to c.f.Flow and c.c.Cascade instances.

  Refactored reduce side grouping and co-grouping operations to remove redundant code calls.

  Added ability to capture Hadoop specific job details like task start and stop times, and all available counter values.

  Added accessor for increment counters on c.s.CascadingStats. This allows applications to pull aggregate counter
  values from c.c.Cascade, c.f.Flow, or c.f.FlowSteps.

  Added c.t.GlobHfs c.t.Tap type that accepts Hadoop style globbing syntax. This allows multiple files that match
  a given pattern to be used as the sources to a Flow.

  Added c.o.s.State and c.o.s.Counter helper operations that respectively set 'state' and increment counters.

  Added c.f.FlowProcess#setStatus method to allow for text status messages to be posted.

  Added c.o.a.AssertNotEquals assertion type.

  Removed planner restriction that traps must not cross map/reduce boundaries. This allows for a single c.t.Tap
  trap to be used across a whole branch, regardless of underlying topology.

  Added new c.t.Field field set type named Fields.SWAP. Can only be used as a result selector. Specifies operation
  results will replace the argument fields. The remaining input fields will remain intact.

  Deprecated c.t.SinkMode#APPEND and replaced with c.t.SinkMode#UPDATE.

  Added c.t.MultiSinkTap to allow for simultaneous writes to multiple unique locations.

  Added support for compression of c.t.SpillableTupleList by default in order to speed up c.p.CoGrouping operations
  where there are very large numbers of values per grouping key.

  Added c.o.f.SetValue function for setting values based on the result of a c.o.Filter instance.

  Added support for configuring polling interval of job status via c.f.h.MultiMapReducePlanner.

  Added c.f.h.MultiMapReducePlanner optimization to detect 'equivalent' adjacent c.t.Tap instances in a c.f.Flow.
  This can drastically reduce the number of jobs when there are intermediate sinks between pipe assemblies.
  If the taps are not compatible, a job will be inserted to convert the temp tap data to the sink format.

  Added support for 'safe' c.o.Operations. By default Operations are safe, that is, they have no side-effects, or
  if they do, they are idempotent. Non-safe operations are treated differently by the c.f.h.MultiMapReducePlanner.

  Added new c.t.Field field set type named Fields.REPLACE. Can only be used as a result selector. Specifies the
  operation results will replace values in fields with the same names. That is, inline values can be replaced in a
  single c.p.Each or c.p.Every. It is especially useful when used with Fields.ARGS as the operation field declaration.

  Fix for case where one side of a branch multiplexed in a mapper could step on c.t.Tuple values before being
  handed to the next branch. Previous fix was only for CoGroup, this support GroupBy merges.

1.0.18

  Changed c.t.Tuple#print to not quote null elements to distinguish between 'null' Strings and null values.

  Changed planner exception messages to quote head and tail names.

  Changed log messages to info when hdfs client finalizer hook cannot be found.

  Fix for NPE in c.t.h.MultiInputFormat during certain testing scenarios. Also changed proportioning to honor
  suggested numSplits value.

  Fix for temp files starting with underscores (_) causing them to be ignored.

  Fix for mixed types in properties object causing ClassCastExceptions.

  Fix for case where one side of a branch multiplexed in a mapper could step on c.t.Tuple values before being
  handed to the next branch.

  Fix for edge case where Cascading jars are stored in Hadoop classpath and deserialization of c.f.Flow fails.

  Fix for bad cast of j.l.Error when caught in map/reduce pipeline stack.

  Fix for bug when selecting positional Fields from positional Fields.

  Fix for case when an c.o.Aggregator#start is called when there are no values to iterate across in current grouping.

1.0.17

  Changed behavior when cleaning temp files that allows shutdown to continue even if an exception is thrown
  during temp file delete.

  Fix bug where c.f.FlowProcess#openTapForRead() included current input file values in iterator.

  Fix for intermediate temp files not being cleaned up on c.f.Flow#stop().

  Fixed bug where NPE is thrown if all hadoop default properties are not available.

1.0.16

  Fixed bug where in some instances o.a.h.m.JobConf hangs when instantiated during co-grouping.

  Fixed bug in c.CascadingTestCase#invokeBuffer where the output collector was not properly being set. Added
  new methods on #invokeBuffer and #invokeAggregator to take a groping c.t.TupleEntry.

1.0.15

  Fixed bug where c.t.Fields did not check for a null field name or position on the ctor.

  Fixed bug in c.u.Util#join() methods where if the first value was empty, the delimiter was not properly applied.

  Fixed issue in c.t.h.FSDigestOutputStream where seek() now must be implemented with modern versions of Hadoop.

1.0.14

  Fixed bug in planner where JGraphT sometimes returns null instead of an empty List.

  Fixed bug in c.o.x.XPathParser that prevented use of multiple xpath expressions.

  Added configuration propety allowing job polling interval to be configured per c.f.Flow via
  Flow#setJobPollingInterval().

  Updated ant build to not hard-code hadoop/lib sub-dir names.

1.0.13

  Fixed bug where non-String j.u.Property values where not being copied to the internal o.a.h.m.JobConf instance.

  Fixed bug where custom serializations where not recognized during co-grouping spills inside c.t.SpillableTupleList.

1.0.12

  Fixed bug where the c.f.FlowPlanner did not detect that tails were not bound to sinks, or that some tail references
  were missing.

  Fixed j.u.ConcurrentModificationException when using a c.c.CascadeConnector on c.f.Flows using a c.t.MultiSink
  c.t.Tap.

  Fixed bug where c.f.s.StackException was being wrapped preventing failures within sink c.t.Tap instances from
  causing the c.f.Flow to fail. This mainly affected Flows using traps.

1.0.11

  Added clearer error message when c.t.Tap is used as both source and sink in a given Flow.

  Demoted all DEBUG related c.t.Tuple#print() calls to TRACE.

  Fixed NPE when planner finds inconsistencies with c.t.Tap and c.p.Pipe names.

1.0.10

  Updated planner error messages when field name collisions detected.

  Fixed issue where temporary paths were not getting deleted consistently.

1.0.9

  Fixed issue where reverse ordering a c.p.GroupBy was not possible when sortFields were not given.

  Changed c.f.s.StackElement#close() behavior to close elements from the top of the stack.

1.0.8

  Fixed bug where Hadoop FS shutdown hooks prevented cleanup of c.f.Flow intermediate files.

  Fixed bug where c.t.MultiTap was not accounted for when planning a c.c.Cascade.

  Fixed bug where operations in the default package caused NPE when calculating the stacktrace.

  Added c.f.StepCounters enum and now increment the counters Tuples_Read, Tuples_Written, Tuples_Trapped.

  Fixes for instabilities when using traps in some instances.

  Workaround for bug in o.a.h.f.s.NativeS3FileSystem where a null is returned when getting a FileStatus array
  in some cases.

1.0.7

  Fixed bug where c.o.r.RegexSplitter did not consistently split incoming values if the value had blank
  fields between the split delimiter. This only occurs if the incoming tuple is declared Fields.UNKNOWN
  and won't affect any tuple with declared field names. Though this is an incompatible change, the bug
  breaks the contract of the splitter.

  Deprecated all S3 supporting classes, including c.t.S3fs. The s3n:// protocol is the preferred S3 interface.

  Fixed bug where c.t.Hfs caused a NPE from the NativeS3FileSytem when attempting to delete the root directory.
  Hfs now detects a delete is attempted on the root dir, and returns immediately.

1.0.6

  Fixed bug where a uri path to a s3n://bucket/ could cause an NPE when determining mod time on the path.

  Fixed bug where sink c.s.Scheme sink fields were not being consulted during planning. This fix may
  cause planner errors in existing applications where the sink fields are not actually available in the incoming
  tuple stream.

  Updated application jar discovery to provide more sane defaults supporting simple cases.

  Fixed bug where default properties in nested j.u.Properties object were not being copied.

1.0.5

  Added check if num reducers is zero, if so, assume #reduce() has no intention of being called and return silently.

1.0.4

  Updated split optimizer to perform a multipass optimization.

  Fixed bug where c.f.MultiMapReducePlanner was not properly handling splits on named Pipe instances.

  Added c.t.TemplateTap constructor arg that allows for independent tuple selection for use by template path.

  Fixed bug where unsafe filename characters were leaking into temporary filenames, didn't take the first time.

1.0.3

  Fixed bug in c.f.MultiMapReducePlanner where split and joins with the same source were not handled properly.

  Fixed bug in c.f.Flow#writeDOT caused by changes in 1.0.2.

  Fixed bug in c.o.t.DateFormatter and c.o.t.DateParser where the TimeZone value was not being properly set. This
  fix could affect existing applications.

1.0.2

  Added rules to verify no duplicate head or tail names exist in an assembly when calling c.f.FlowConnector#connect().
  Currently a WARNING will be issued via the logger, next major release this will be an exception. This is a change
  that was supported in prior releases, but turns out to allow error prone code. Two workarounds are availabe: bind
  the same tap to both names in the tap map, or split from a single named c.p.Pipe instance.

  Added support for c.o.e.ExpressionFunction to evaluate expressions with no input parameters.

  Reverted MR job naming to include sink c.t.Tap name. More verbose, but easier for degugging.

  Update c.c.Cascade to not delete c.f.Flow sinks if they are appendable before the Flow is executed.

  Updated error messages to warn when internal element graphs remove all place holders resulting in an empty graph
  usually due to missing linkages between pipe assemblies.

  Allowing Fields.UNKNOWN to propagate through pipes that do not declare argument selectors. This is a relaxation
  of the strict planning and seems very natural when assembling pipes to process unknown field sets. Reserving
  the right to revert this feature if it causes unforseen issues.

  Fixed bug in c.o.f.UnGroup where the num arg value was improperly calculated.

  Allow for white space in the serializations token property so it can be set in a config file simply.

  Added new log message if no serialization token is found for a class being serialized out.

  Fixed bug that allowed c.t.Field instances to be nested in new Fields instances.

  Updated many error messages to print the number of fields along with a list of the field names.

  Fixed bug preventing custom c.s.Scheme types from using a different key/value classes in some situations.

  Fixed bug preventing c.t.TemplateTap from being written to in Reducer.

1.0.1

  Improved error message for the case a Hadoop serializer/deserializer cannot be found.

  Changed c.s.Scheme sourceFields default to Fields.UKNOWN. sinkFields default remains Fields.ALL.

  Fixed bug where unsafe filename characters were leaking into temporary filenames.

  Changed SinkMode.APPEND support checks to be done in c.t.Hfs, instead of c.t.Tap.

1.0.0

  Updated copyright messages.

  Fixed bug where c.t.TuplePair threw a NPE during dubugging.

  Fixed bug where positional selectors failed against Fields.UNKNOWN.

  Changed all constructors on c.p.Group to be protected. Must now use subclasses to construct.

  Renamed c.t.Fields#minus to subtract.

0.10.0

  Changed c.p.CoGroup "repeat" parameter to numSelfJoins to respresent the actual number of self joins to be performed.
  Thus a value of 1, will cause a single self join of a pipe. Users will need to decrement the current value by 1.

  Changed c.p.CoGroup "repeat" parameter to numSelfJoins to respresent the actual number of self joins to be performed.
  Thus a value of 1, will cause a single self join of a pipe. Users will need to decrement the current value by 1.

  Fixed bug with temporary filename generation where path created was too long.

  Fixed Janino c.o.expression operations to require parameter names and types. Janino
  was returning guessed parameter names in an undeterministic order.

  Fixed boolean type c.t.Tuple serialization.

  Fixed c.p.GroupBy merging case where grouping field names were not properly resolved.

  Changed c.o.r.RegexParser to emit variable sized Tuples if a fieldDeclaration is not given. Also will emit group
  matches if they are any, otherwise the match is emitted.

  Removed deprecated classes; c.o.t.Texts, c.o.r.Regexes, c.p.EndPipe.

  Removed experimental c.p.EndPipe class.

  Changed c.t.Tap#isUseTapCollector to Tap#isWriteDirect.

  Changed c.t.Tap and c.f.Flow to return c.t.TupleEntryIterator instead of c.t.TupleIterator. This is more consistent
  and more useful.

  Added c.t.TemplateTap to support dynamically writing out c.t.Tuple values to unique directories.

  Changed Cascading to support null values returned from c.t.Tap#source() and subsequently c.t.Scheme#source().
  This allows for Schemes to skip records returned by an internal Hadoop InputFormat without having to implement
  a custom Hadoop InputFormat or instrument a pipe assembly with a c.o.Filter.

0.9.0

  Updated c.o.Debug to allow for printing field names and tuple values in intervals.

  Changed planner to fail if traps are not contained within single Map or Reduce tasks. This prevents the chance of
  multiple tasks writing to the same output location. Hadoop only partially supports appends, so it is not currently
  possible to append subsequent jobs to existing trap files. Naming sections of a pipe assembly allows traps to be
  bound to smaller sections of assemblies.

  c.o.f.Sample and c.o.f.Limit Filters. Sample allows a given percentage of Tuples to pass. Limit only allows the
  specified number of Tuples to pass.

  c.p.Pipe instances now capture line numbers and classnames where they are instantiated so this information
  can be printed out during planner failures.

  Added c.f.FlowSkipStrategy interface to allow for pluggable rules for when to skip executing a c.f.Flow participating
  in a c.c.Cascade. The default implementation is c.f.FlowSkipIfSinkStale, with an optional c.f.FlowSkipIfSinkExists.
  Setting a skip strategy on a Cascade overrides all Flow instance strategies.

  Fixed bug with c.t.Tuple#remove() method not correctly removing values from Tuple.

  Updated c.t.Tap api to support c.t.SinkMode enums. This opens up ability to support appends in the near future.

  Added support for Hadoop 0.19.x. This release skips Hadoop 0.18.x.

  Changed project structure so that XML functions live in their own sub-project. This includes renaming the base
  Cascading tree and jars to 'core'.

  Fixed bug that prevented Fields.UNKNOWN input sources from begin fed into a c.p.CoGroup for joining.

  Changed all operations so that incoming c.t.Tuple and c.t.TupleEntry instances are unmodifiable. An
  UnsupportedOperationException will be thrown on any attempt to modify argument tuples within an operation.
  This enforces the rule argument tuples should not be modified to protect against concurrent modification in
  parallel threads.

  Updated c.o.r.RegexMatcher base class to use j.u.r.Matcher#find() instead of #matches(). This is more consistent
  with default behaviors of popular languages. Matcher is now also initialized in prepare() and reset() in
  the operation to reduce overhead.

  Added new lifecycle methods to c.o.Operation, prepare and cleanup. These methods are called so that an Operation
  instance can initialize and destroy any resources. They may be called more than once before the instance is
  garbage collected.

  Added a new operation called c.o.Buffer. Buffers are similiar to Reduce in MapReduce. They are given an Iterator
  of input arguments and can emit any number of result c.t.Tuple instances. For many problems, this is more
  efficient than using an c.o.Aggregator operation. Only one c.p.Every pipe with a Buffer operation may
  follow a GroupBy or CoGroup.

  Fixed dot file writing so GraphViz can properly load.

  Upgraded jgrapht library, requires JDK 1.6.

  Fixed bug where selecting postions from a c.t.Fields.UNKNOWN declaration would return the first position, not
  the specified position.

  Renamed c.t.Fields.KEYS to c.t.Fields.GROUP to be consistent with the Cascading model.

  Fixed bug where c.t.Tap may inappropriately delete a sink from a task.

  Changed c.o.Aggregator to no longer use a Map for the context. Users can now specify custom types by returning
  either a new instance from start() or recycling an instance passed into start(). This change will break all existing
  implementations of Aggregator. Note, simply setting a new Map<Object,Object> on the call instance in start()
  should be sufficient.

  Changed all c.o.Function, c.o.Filter, c.o.Aggregator, c.o.ValueAssertion, and c.o.GroupAssertions to accept
  a c.f.FlowProcess object on all relevant methods. FlowProcess provides call-backs into the underyling system
  to get configuration properties, fire a "keep alive" ping, or increment a custom counter. This change will
  break all existing implemenations of the above interfaces.

  Added ability to set serialization tokens via the cascading.serialization.tokens property. This compliments the
  c.t.h.SerializationToken annotation.

  Optimized co-grouping operation by using c.t.IndexTuple instead of a nested c.t.Tuple.

  Changed c.t.Tap and c.s.Scheme sink methods to take a c.t.TupleEntry, instead of c.t.Fields and c.t.Tuple
  individually.

  Added the c.t.h.SerializationToken Java Annotation. This allows for an int value to be written during serialization
  instead of a Class name for custom objects nested in c.t.Tuple instances. This feature should dramatically reduce
  the size of Tuples saved in SequenceFiles, and improve the general performance during 'shuffling' between Map and
  Reduce stages.

  Added c.t.h.TupleSerialization, a Hadoop Serialization implementation. Tuple is no longer Hadoop Writable
  and now relies on TupleSerialization for serialization support. Subequently nested objects in c.t.Tuple
  only need to be c.l.Comparable. So they can be serialized properly, a Serialization implementation must be
  registered with Hadoop. Note all primitive types are handled directly by Tuple, but custom types must
  have a Serialization implementation, or must be Hadoop WritableComparable so that the default WritableSerialization
  implementation will write them out.

0.8.3

  Fix for c.p.CoGroup declared fields being generated out of order.

0.8.2

  Added new properties via c.f.FlowConnector.setJarClass and c.f.FlowConnector.setJarPath for
  setting the application jar file.

  Fixed bug where job jar was not being inherited by subsequent MapReduce jobs when the first job was executed
  in local mode.

  Fixed bug where unserializable Operations were being squashed internally. c.f.Flow instances will now
  fail immediately and be marked as 'failed'.

0.8.1

  Fixed bug where c.t.Lfs did not force local mode for current MapReduce step.

  Fixed bug where writing to a c.t.TupleCollector would fail if using a c.s.SequenceFile in some cases.

  Added a few minor improvements to reduce stray object creations, and speedup c.t.Tuple serialization.

0.8.0

  Updated c.o.x.TagSoupParser to accept 'features', use these features to recover past behaviors.

  Updated janino and tagsoup libraries to 2.5.15 and 1.2, respectively. Note that tagsoup, in theory, is not
  backwards compatible by default. See their release notes: http://home.ccil.org/~cowan/XML/tagsoup/#1.2

  Added some forward compatible changes for supporting Hadoop 0.18 at the API level. Currently there are other
  issues preventing some tests from passing on Hadoop 0.18.

  Changed c.f.FlowException to return the parent c.f.Flow name.

  Changed behavior of c.f.MultiMapReducePlanner to use c.t.h.MultiInputFormat to allow single Mappers
  to support many different Hadoop InputFormat types simultaneously. This deprecates the need to normalize
  sources to a map and reduces the number of jobs in a c.f.Flow in some cases.

  Changed behavior of Cascading to allow for multiple paths from the same c.t.Tap source to be co-grouped on
  via c.p.CoGroup. This allows for a kind of self-join where each stream is processed by a different operation
  path within the Mapper.

  Added c.o.f.And, c.o.f.Or, c.o.f.Xor, and c.o.f.Not logic operator c.o.Filter implementations. They should be used
  to compose more complex filters from existing implementations.

  Changed the behavior of c.o.BaseOperation to properly initialize itself if it is a c.o.Filter instance. This
  removes the requirement that Filter implementations must set declaredFields to Fields.ALL, as it makes no
  sense for a Filter to declare fields.

  Added c.f.PlannerException, a subclass of c.f.FlowException, and updated c.f.MultiMapReducePlanner to throw
  it on failures. Functionality of writing DOT files has been moved from FlowException to PlannerException.

  Added c.o.f.FilterNotNull and c.o.f.FilterNull filter classes.

  Changed c.f.MultiMapReducePlanner to fail if it encounters an c.p.Each to c.p.Every chain. In these cases, a
  c.p.Group type must be between them.

  Deleted c.o.Cut class as it was effectively a duplicate of c.o.Identity.

  Changed c.f.MultiMapReducePlanner to fail if a c.p.GroupAssertion is not accompanied by another c.o.Aggregator
  operation. This is required so that the GroupAssertion does not change the passing tuple stream if it is planned out.

  Changed c.f.MultiMapReducePlanner to no longer insert new c.p.Each( ..., new Identity(), ... ) as a place holder.

  Renamed c.p.PipeAssembly to c.p.SubAssembly to better reflect its purpose, which is to encapuslate reusable
  pipe assemblies in the same manner as a sub-process or sub-routine. A temporary c.p.PipeAssembly class has been
  provided for backwards compatibility.

  Fixed bug where c.t.TapCollector would throw an NPE if a custom Tap was not using paths.

  Changed behavior of c.f.Flow where if a c.f.FlowListener throws an exception, the Flow instance receiving the
  exception will stop (by calling Flow.stop()). Listeners will continue to fire as expected and Flow.complete()
  will re-throw the thrown exception (as was the original behavior).

  Added ability to set a Cascading specific temporary directory path for use by intermediate taps created
  within c.f.Flow instances. Use c.t.Hfs.setTemporaryDirectory() to configure.

  Fixed bug where the 'mapred.jar' property was begin stepped on if previously set by the calling application.

  Changed c.t.Tap and c.f.Flow to return c.t.TupleIterator and c.t.TupleCollector instead of c.t.TapIterator and
  c.t.TapCollector, respectively.

  Added c.t.Tap.flowInit( c.f.Flow flow ) to allow a given tap to know what flows it is participating in. It is called
  immediately after the Flow instance is initailized.

  Fixed bug with nested c.p.PipeAssembly instances where some nested assemblies threw an internal error from
  the planner.

  Changed c.o.Debug to accept a prefix text string that will be prefixed to every message.

  Fixed bug where c.f.MultiMapReducePlanner would fail when normalizing inputs to a group where the inputs
  passed through one or more splits.

  Fixed bug where c.g.CoGroup silently stepped on input pipes with the same input name.

0.7.1

  Fixed bug in c.f.MultiMapReducePlanner where a source used on more than one c.p.Group would cause an internal
  error during planning.

  Changed c.f.MultiMapReducePlanner to normalize heterogeneous sinks.

  Changed c.f.MultiMapReducePlanner to keep a splitting c.p.Each on the previous step, instead of being duplicated
  on each branch. If the Each is preceeded by a source c.t.Tap, it will be duplicated across branches to reduce
  the number of step in the Flow.

  Fixed bug in c.f.MultiMapReducePlanner where too many temp tap instances were being inserted while normalizing
  the flow sources.

  Changed c.t.Fields to fail if given duplicate field names.

  Changed behavior if Hadoop FileInputSplit is not used and property "map.input.file" is not set. If there is one
  source, it will returned as the source for the mapper stack, otherwise an exception is thrown. Subsequently joins
  and merges of non-file sources is not supported until a discriminator can be passed to the mapper.

  Fixed bug in c.t.Tuple where NPE was thrown under certain compareTo operations.

  Fixed bug that prevented CoGrouping or Merging on the same source even though it was one or more Groupings away.

0.7.0

  Changes project structure, removed 'examples' sub-project.

  Updated to support Hadoop 0.17.x. This version is not API compatible with any Hadoop version less than 0.17.0.

  Added ability to stop all c.f.Flows executing within a c.c.Cascade instance via the stop() method.

  Changed c.f.FlowConnector to only take a Map of properties. These properties are passed downstream to various
  subsystems. This removes the Hadoop JobConf constructor, but it still can be passed as a property value. Also
  properties will be pushed into a defaul JobConf, bypassing any direct JobConf coupling in applications.

  Changed c.f.Flow to automatically register a shutdown hook killing remote jobs on vm exit.

  Changed c.f.Flow.stop() to immediately stop all running jobs.

  Changed c.o.Operation to an interface and introduced c.o.BaseOperation. This makes creating custom Operation types
  more flexible and intuitive. c.o.Filter, c.o.Function, c.o.Aggregator, and c.o.Assertion now extend c.o.Operation.

  Added c.p.c.OuterJoin, c.p.c.MixedJoin, c.p.c.LeftJoin, and c.p.c.RightJoin c.p.c.CoGrouper classes. They
  compliment the default c.p.c.InnerJoin CoGrouper class.

  Added support for passing an intermediateSchemeClass to the underlying planner to be used as the default c.s.Scheme
  for intermediate c.t.Tap instances internal to a given c.f.Flow.

  Fixed bug where c.p.Group is immediately followed by another c.p.Group (or their sub-classes) and fields could not
  be resolved between them.

  Added support for c.t.Tap instances implementing c.f.FlowListener. If implemented, they will automatically be
  added to the Flow event listeners collection and will receive Flow events.

  Fixed case where multiple source c.t.Tap instances return true for the containsFile method. Now verifies only one
  Tap contains the file, and fails otherwise.

  Changed c.s.TextLine to not set numSinkParts to 1 by default. Now uses the natural number of parts.

  Changed MapReduce planner to force an intermediate file between branches with Hadoop incompatible source Taps
  on joins/merges. If the taps are compatible (have same Scheme), all branches will be processed in same Mapper
  before the c.p.Group.

  Added merge capabilities in c.p.GroupBy. This allows multiple input branches to be grouped as if a single stream.

  Fixed bug in c.t.TapCollector where writing to a Sequence file threw a NPE.

  Added c.f.MapReduceFlow to support custom MapReduce jobs, allowing them to participate in a Cascade job.

0.6.1

  Changed thrown c.f.FlowException instances to include cause message.

  Fixed bug where empty sink or source map was not detected.

0.6.0

  Changed default argument selector for c.p.Every to be Fields.ALL, to be consistent with the default value of c.p.Each.

  Added support for assembly traps. If an exception is thrown from inside an c.o.Operation, the offending Tuple
  can be saved to a file for later processing, allowing the job to complete.

  Added support for stream assertions. STRICT and VALID assertions can be built into a pipe assembly, and optionally
  planned out during runtime. Assertions will throw exceptions if they fail.

  Changed c.o.a.First, Last, Min, and Max to optionally ignore specified values. Useful if you do not wish
  for a 'default' value to be considered first, or last in a set.

  Changed c.o.a.Sum to take a Class for coercion of the result value.

  Changes c.o.Max and Min to use infinity as initial values so zero is bigger than a really small number
  for Max, and zero is smaller than a really big number for Min.

  Changed order of JobConf initialization. c.f.FlowStep now is added to the JobConf last in order to catch
  all lazily configured values.

  Changed compile to include debug info by default.

  Fixed bug in c.t.MultiTap where super scheme was not returned if available.

0.5.0

  Added skipIfSinkExists property to c.f.Flow. Set to true if the c.c.Cascade should skip the Flow instance even
  if the sink is stale and not set to be deleted on initialization.

  Fixed bug in c.t.h.HttpFileSystem that URL escaped the ? prefixing the query string.

  Fixed bug where a join with duplicate taps was not recognized during job planning. Now an appropriate error
  message is displayed, instead of jobs completing with only one instance of the resource stream.

  Fixed c.t.h.HttpFileSystem to remember authority information in the url and prefix it when missing.

  Changed c.s.TextLine to accept either on or two source fields. If one, only the 'line' value
  is sourced from the value, discarding the 'offset' value.

  Added c.o.r.RegexSplitGenerator to support splitting single tuple values into multiple tuples based on a regex
  delimiter. Includes new tests.

  Added c.s.CascadeStats and c.s.FlowStats to provide access to current state and statistics of particular
  Cascade, Flow, or the child Flows of a Cascade.

  Added ability to sort grouping values with sort argument on c.p.GroupBy. Sorts can be reversed.

  Added c.o.e.ExpressionFilter, the c.o.Filter analog to c.o.e.ExpressionFunction.

0.4.1

  Fixed path normalization regex in c.u.Util where it munged any path starting with file:///.

0.4.0

  Changed c.p.GroupBy default grouping fields to c.t.Fields.ALL from Fields.FIRST. This change provides a simple
  way to sort a tuple stream based on the order of the tuple fields.

  Changed c.f.FlowConnector to create c.f.Flow instances that will bypass the reducer if no c.p.Group is participating
  in the assembly. Previoiusly Group instances were inserted if missing. This allows a chain of c.p.Every instances
  to be used to process/filter a tuple stream without the invoking the reducer needlessly (if a sort isn't required).
  This change also supports bypassing the default Hadoop OutputCollector in the mapper via the sink c.t.Tap instance.

  Changed c.f.FlowStep behavior to run in 'local' mode if either the sink or source tap is a c.t.Lfs instance. This
  allows for c.f.Flow instances to run mixed if configured to execute on a particular cluster by default. This behavior
  supports complex import/export processes against the HDFS or other supported remote filesystem.

  Changed behavior of c.t.Dfs to force use of HDFS. Previously Dfs would default to the local FileSystem
  if the job was run in 'local'mode. Now a Dfs instance will cause failures if it cannot connect to a HDFS cluster.
  Using c.t.Hfs will provide previous Dfs behavior. Hfs will use the 'default' filesystem if a scheme is not present
  in the 'stringPath' (i.e. hdfs://host:port/some/path).

  Added c.stats package to allow for collecting statics of Cascades, Flows, and FlowSteps.

  Updated c.f.Flow and c.c.Cascade log messages to be easier to follow when executing many flow instances
  simultaneously.

  Added compression flag to c.s.TextLine. Can now toggle compression (Hadoop style compression) per Tap instance.
  This prevents clusters with compression enabled by default to export text files with a .deflate extension.

  Added support for bypassing Hadoop OutputCollector via Tap.setUseTapCollector() method. Setting to true will force
  Cascading to use the c.t.TapCollector instead. This bypasses bugs in Hadoop with custom FileSystem types. This will
  always be true for http(s) and s3tp filesystems when using a c.t.Hfs Tap type (atleast until HADOOP-3021 is resolved).

  Added c.t.TupleCollector, complementing c.t.TupleIterator, for directly writing Tuple instances out via a c.t.Tap
  instance.

  Added c.f.FlowListener so that c.f.Flow instances can fire events on starting, completed, and throwable.

  Changed c.t.h.S3HttpFileSystem so it can now create files remotely.

  Renamed cascading.spill.threshold to cascading.cogroup.spill.threshold, so there is less a chance of collision.

  Made numerous optimizations to improve overall performance. Namely split and merge of key/value tuples to remove
  redundancy in the stream between the mapper and reducer.

  Changed c.p.Operators to push c.o.Operation results directly through to next operation without intermediate
  collection. This should improve pipelining of large result streams and lower runtime memory footprint.

  Changed c.c.Cascade so it now runs Flows in parallel if Hadoop is clustered, and there are no dependencies between the
  Flows.

  Moved c.Cascade and related classed to c.cascade package. Wanted to preempt any future ugliness.

  Added support in c.t.h.S3HttpFileSystem for these properties: fs.s3tp.awsAccessKeyId and fs.s3tp.awsSecretAccessKey

0.3.0

  Added ability to push Log4j logger properties to mapper/reducer via JobConf.
  Use jobConf.set("log4j.logger","logger1=LEVEL,logger2=LEVEL")

  Added missing equals() and hashCode() in c.t.MultiTap.

  Added c.t.h.ZipInputFormat (and ZipSplit) to support zip files. c.s.TextLine supports transparent
  reading of zip files if the filename ends with .zip, but cannot write to them. This code is
  loosely based on HADOOP-1824. If the underlying filesystem is hdfs or file, splits will be created
  for each ZipEntry. Otherwise ZipEntries are iterated over to be more stream friendly. Progress status is
  supported.

  Added http, https, and s3tp read-only file systems to Hadoop. Use these URLs, respectively:
  http://, https://, and s3tp://AWS_ACCESS_KEY_ID:AWS_SECRET_ACCESS_KEY@bucket-name/key

  Added c.o.t.DateFormatter supporting text formatting of time stamps created by c.o.t.DateParser.

  Fixed bug where in complex assemblies, some Scopes were not resolved.

  Fixed bug where tap instances were not being inserted before some CoGroup joins if there was a previous Group in the
  assembly.

  Upgraded JGraphT to 0.7.3

  Changed c.t.SpillableTupleList allows for iteration across entries.

  Changed c.f.FlowException to optionally allow for printing of underlying pipe graph for debugging.

  Added c.o.t.FieldFormatter function to format Tuples into complex strings using j.u.Formatter formatting.

  Added c.o.a.Last aggregator to find the last value encountered in a group.

  Changed c.o.a.Max and c.o.a.Min to maintain original value type. Will return null if no values are encountered.

  Changed c.o.a.First to use Fields.ARG by default. Removed Fields constructor.

  Added c.t.Fields.join(Fields...) method to allow for joining multiple Fields instances into a new instance.

  Can retrieve Tuple values by field name through the TupleEntry class via the get(String) method.

  Added c.t.TupleCollector interface to simplify the operation interfaces.

  Added a Debug filter that will print to either stderr or stdout. Useful for debugging stream transformations.

  Added CascadingTestCase base test class

  Added Insert Function that allows for literal values to be inserted into the Tuple stream.

0.2.0

  CoGroup will now spill to disk on extremely large co-groupings. Configurable via "cascading.spill.threshold".
  Defaults to 10k elements.

  java.util.Properties instances can be used to set defauls for FlowConnectors.

  Fix for InnerJoin, the default join for CoGroup.

  Introduced MultiTap to support concatenation of files into a pipe assembly.

  RegexParser now fails on a failed match. Prevents it being used or behaving as a filter.

  Fixed bug with PipeAssembly instances not properly being assimiliated into the pipeGraph.

  Fixed assertion error thrown by JGraphT.

  Renamed Tap method deleteOnInit to deleteOnSinkInit.


0.1.0

  First release.<|MERGE_RESOLUTION|>--- conflicted
+++ resolved
@@ -1,6 +1,5 @@
 Cascading Change Log
 
-<<<<<<< HEAD
 2.2.0 [unreleased]
 
   Added c.p.PlatformSuite annotation allowing a c.PlatformTestCase sub-class to be marked as being a JUnit suite
@@ -40,7 +39,7 @@
   Updated c.s.l.TextDelimited and c.s.h.TextDelimited to take c.s.u.DelimitedParser on the constructor to allow
   for overriding parsing behavior. DelimitedParser now takes a c.s.u.FieldTypeResolver to allow for field name
   permutations during source and sink, and type inference from field names.
-=======
+
 2.1.3
 
   Fix for extra trailing ']' in c.t.Tap#toString().
@@ -53,7 +52,6 @@
 
   Fixed issue where a c.f.FlowStep would attempt to detect if it should be skipped regardless of whether the "runID"
   had been set or not on the c.f.Flow enabling restartable flows.
->>>>>>> 04948f3d
 
 2.1.2
 
