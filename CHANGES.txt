Cascading Change Log

<<<<<<< HEAD
2.1.1 [unreleased]

2.1.0

  Fixed issue where c.p.a.Coerce would coerce a null value to 0 if the coerce type was a j.l.Number
  instead of a numeric primitive, or false if the coerce type was j.l.Boolean instead of boolean.

  Fixed issue where c.s.u.DelimitedParser did not honor number of field found in a text delimited file header.

  Fixed issue where c.t.Tap#openForWrite did not honor the c.t.SinkMode#REPLACE setting.

  Added version update check to print out latest available release. Use system property cascading.update.skip=true
  to disable.

  Updated all tuple stream permutations to minimize new c.t.Tuple instantiations and maximize upstream Tuple reuse.

  Updated janino to version 2.6.1.

  Updated c.s.l.TextLine, c.s.l.TextDelimited, c.s.h.TextLine, and c.s.h.TextDelimited to encode/decode any supported
  j.n.c.Charset.

  Fixed issue where c.o.t.DateParser may throw an NPE if the value to be parsed was null.

  Added c.p.Props#buildProperties( Iterable<Map.Entry<String, String>> defaultProperties ) to allow for re-using
  and existing o.a.h.m.JobConf instances as default properties.

  Added c.p.a.FirstBy partial aggregator to allow for capturing first seen c.t.Tuple in a Tuple stream. Argument
  c.f.Fields j.u.Comparators are honored for secondary sorting.

  Updated c.p.a.AggregateBy to honor argumentField c.f.Fields j.u.Comparator instances for secondary sorting.

  Updated c.o.a.First to accumulate the first N seen c.t.Tuple instances.

  Added support for c.c.CascadeListener on c.c.Cascade instances.

  Updated c.p.j.InnerJoin.JoinIterator and sub-classes to re-use c.t.Tuple instances.

  Added support for restartable checkpoint c.f.Flow instances by providing a runID to identify run attempts.

  Updated build and tests to simplify development of alternative planners.
=======
2.0.7

  Fixed issue where c.t.Tap instances were not presented resolved c.t.Fields instances in local mode during planning.

  Fixed issue where Hadoop forgets past job completion status of a job during very long running c.f.Flows and
  throws a NPE when queried for the result.
>>>>>>> ae169672

2.0.6

  Added "cascading.step.display.id.truncate" property to allow simple truncation of flow and step ID values in
  the step display name.

  Fixed issue where attempting to iterate the left most side of a join more than once would silently fail on the
  Hadoop platform.

  Fixed issue where step state was not properly removed from the Hadoop distributed cache during cleanup.

  Fixed issue where c.f.Flow#writeStepsDot() would fail if a Flow c.f.FlowStep had multiple sinks.

  Fix for c.t.h.i.MultiInputFormat throwing j.l.java.lang.ArrayIndexOutOfBoundsException when there aren't any
  actual o.a.h.m.FileInputFormat input paths.

  Fix for c.t.h.i.MultiInputFormat throwing j.l.IllegalStateException on an empty child o.a.h.m.InputSplit array.

  Fix for j.l.IndexOutOfBoundsException thrown on an empty c.c.Cascade.

  Fix for c.t.c.SpillableProps#SPILL_COMPRESS not being honored if set to false.

2.0.5

  Updated c.f.p.ElementGraphException messages to name disconnected elements.

  Properly scope c.t.Tap properties to c.f.l.LocalFlowStep and then pass them to source/sink stages in
  c.f.l.s.LocalStepStreamGraph. @mrwalker

  Fix for c.s.u.DelimitedParser to support delimiter as last char in quoted field.

  Fix for c.o.f.UnGroup constructor failing against correct constructor values.

  Added missing setter methods on c.p.AppProps for application jar path and class values.

  Fix for possible NPE when debug logging is enabled during planning.

  Improved error message when Hadoop serializer for a given type cannot be found in some cases.

2.0.4

  Removed remnant log4j dependency in c.t.h.i.MultiInputSplit.

  Fixed issue where c.t.Tap may fail resolving outgoing fields.

  Added missing #equals() method to c.t.TupleEntry that will honor field j.u.Comparator instances.

  Fixed issue where c.f.s.SparseTupleComparator would not properly sort with re-ordered sort fields.

  Fixed issue where c.t.TupleEntryChainIterator#hasNext() would fail if called more than once.

  Updated c.t.h.Hfs internal methods call #getPath() instead of #getIdentifier() so sub-classes can override.

  Updated the #verify() methods on c.s.l.TextLine and c.s.h.TextLine to be protected.

2.0.3

  Fixed issue where the c.f.p.FlowPlanner would allow declared fields in a checkpoint c.t.Tap instance.

  Fixed issue where c.f.Flow#writeStepsDot() would fail if the Flow was planned by the local mode planner.

  Added c.f.h.u.ObjectSerializer to allow for custom state serializers. To override the default
  c.f.h.u.JavaObjectSerializer, specify the name of a class that implements ObjectSerializer (and optionally
  implements o.a.h.c.Configurable) via the "cascading.util.serializer" property. @sritchie

2.0.2

  Added cascading.version property to Hadoop job configuration.

  Removed tests for deprecated method c.t.Tuple#parse().

  Fixed error message in c.s.u.DelimitedParser where parsed value was not being reported.

  Updated c.s.h.TextLine and c.s.l.TextLine to ignore planner presented fields to allow instances to be re-used.

  Changed c.t.c.SpillableTupleList to use j.u.LinkedList to reduce memory footprint when backing a
  c.t.c.SpillableTupleMap.

  Fixed issue where c.p.Merge into the streamed side of a c.p.HashJoin would produce an incorrect plan.

  Fixed issue where c.p.CoGroup was not properly resolving fields from immediate prior c.p.Every pipes.

2.0.1

  Changed c.s.h.TextDelimited to use fully qualified path when reading headers so that the filesystem scheme
  will be inherited.

  Removed redundant property value kept by c.t.h.i.MultiInputSplit to reduce input split serialized size.

  Updated commit and rollback functionality in c.f.BaseFlow and c.f.p.BaseFlowStep to fail the c.f.Flow on a
  c.t.Tap#commitResource failure and to call Tap#rollbackResource on subsequent tap instances. Note this isn't
  intended to provide a 2PC type transactional functionality.

  Updated dependency to Hadoop 1.0.3

2.0.0

  Added c.p.Checkpoint pipe to force any supported planners to persist the tuple stream at that location. If bound to
  a checkpoint c.t.Tap via the c.f.FlowDef, this data will not be cleaned up after the c.f.Flow completes. This pipe
  is useful in conjunction with a c.p.HashJoin to minimize replicated data.

  Added c.t.l.TemplateTap for local mode. Refactored out c.t.BaseTemplateTap to simplify support for additional
  platforms.

  Added c.t.l.StdIn, StdOut, and StdErr local mode c.t.Tap types.

  Changed c.f.h.HadoopFlowStep to save step state to the Hadoop distributed cache if larger than Short.MAX_VALUE.

  Fixed issue where a null value was printed as "null" in c.o.r.RegexMatcher, c.o.r.RegexFilter, c.o.a.AssertGroupBase,
  and c.o.t.FieldJoiner.

  Updated dependency to Hadoop 1.0.2.

  Changed c.s.h.TextDelimited and c.s.l.TextDelimited to optionally read the field names from from the header during
  planning if skipHeaders or hasHeaders is set to true and if Fields.ALL or Fields.UNKNOWN is declared on the
  constructor.

  Changed the planner and added new methods to c.s.Scheme so that field names can be retrieved after a proper
  configuration has been built, but before the planner resolves fields internally. This is useful for reading field
  names from a header of a text file, or meta-data in a binary file. These methods are optional.

  Fixed issue where any c.p.Splice following a c.p.Merge may be unable to resolve the tuple stream branch.

  Added support for c.p.ConfigDef on c.p.Pipe and c.t.Tap classes to allow for process and pipe/tap level
  property values. Where process allows a Pipe or Tap to set c.f.FlowStep specific properties.

  Added c.p.Props base and sub-classes to simplify managing Cascading and Hadoop related properties.

  Added c.m.UnitOfWorkSpawnStrategy interface to allow for pluggable thread management services. Also added
  c.m.UnitOfWorkExecutorStrategy class as the default implementation.

  Added typed set and add methods to c.t.Tuple and c.t.TupleEntry.

  Changed packages for many internal types to simplify documentation.

  Changed c.f.Flow and c.f.FlowStep to interfaces to hide internal only methods.

  Added support for trapping actual raw input data as read by a c.s.Scheme during processing by allowing
  c.t.TupleException to accept a payload c.t.Tuple instance with the data to be trapped. Updated c.s.h.TextDelimited
  and c.s.l.TextDelimited to provide a proper payload when sourcing and parsing text.

  Fixed issue where a c.p.GroupBy following a c.p.Every could not see result Aggregator fields from the Every instance.

  Changed c.s.h.TextDelimited and c.s.l.TextDelimited to optionally write headers if writeHeaders or hasHeaders
  is set to true. If Fields.ALL or Fields.UNKNOWN is declared, during sinking the field names will be resolved
  at runtime.

  Added the c.t.TupleCollectionFactory and c.t.TupleMapFactory interfaces and relevant implementations to allow
  custom c.t.Spillable types to be plugged into a given execution. Spillable types are used to back in memory
  collections to disk to improve scalability of c.p.CoGroup and c.p.HashJoin pipes on different platforms.

  Fixed issue where a c.s.Scheme was not seeing properly resolved fields if they were not declared in the Scheme
  instance. This allows a Scheme declared to sink c.t.Fields#ALL to see the actual field names during the
  Scheme#sinkPrepare() and Scheme#sink() methods.

  Changed c.t.TupleEntrySchemeSelector#prepare method to protected and is now called lazily internally during
  the first add method. This should simplify custom c.t.Tap development and allows for lazily setting of resolved
  sink fields.

  Fixed issue where the grouping Tuple resulting from a c.p.CoGroup did not properly reflect all the current
  grouping keys and field names. This fix allows an c.o.Aggregator or c.o.Buffer see which fields are null, if at all,
  during an "outer" join type. resultGroupFields parameter now must reflect all joined fields as well.

  Fixed issue where a c.p.GroupBy merge of branches with the same names threw a NPE.

  Fixed issue where c.p.a.AggregateBy.AveragePartials functor was using fixed declared fields.

  Added the "cascading.aggregateby.threshold" property so that a default threshold can be set for the
  c.p.a.AggregateBy sub-assemblies.

  Added the c.m.UnitOfWork interface to give c.f.Flow and c.c.Cascade a common contract.

  Changed c.t.h.TupleSerialization#setSerializations() to force TupleSerialization and o.a.h.i.s.WritableSerialization
  are first in the "io.serializations" list.

  Added support for properties scoped at the pipe or process scope. Process scope properties will be inherited by
  the current job if any.

  Added c.t.SpillableTupleMap to allow durable groups during asymmetrical joins.

  Changed c.t.SpillableTupleList to implement c.u.Collection and c.t.Spillable interfaces.

  Renamed the c.p.Group class to c.p.Splice and created a c.p.Group interface. c.p.Groupby, CoGroup, Merge, and HashJoin
  are all c.p.Splice types. Only GroupBy and CoGroup are c.p.Group types.

  Moved all "joiners" to c.p.joiner package from c.p.cogroup as they are now shared with the c.p.HashJoin pipe.

  Added c.p.HashJoin pipe to join two or more streams by a common key value without blocking/accumulating the largest
  data stream. This differs from c.p.CoGroup in that there is no grouping or sorting, and on the MapReduce platform,
  no Reduce task. The is commonly known as an asymmetrical or replicated join.

  Changed c.t.h.TupleSerialization#setSerializations() to always include o.a.h.i.s.WritableSerialization as some
  Hadoop versions do not include it if omitted. WritableSerialization is required by c.t.h.MultiInputSplit.

  Added c.p.Merge pipe to create a union of multiple tuple streams. This differs from c.p.GroupBy in that there
  is no grouping or sorting, and on the MapReduce platform, no Reduce task.

  Added c.t.Tap#commitResource() && #rollbackResource() to allow the underlying resource to be notified write processing
  has successfully completed or has failed, respectively, so that any additional cleanup or processing may be completed.

  Added c.t.Hasher to allow any field level Comparators to have hashCode generation delegated to them for their
  respective c.t.Tuple element/field value.

  Added c.f.FlowStepStrategy interface to allow customization of c.f.p.FlowStep configuration information.

  Changed c.f.Flow to lazily test child source taps for modified time to reduce file meta-data queries.

  Changed c.t.CompositeTap#getChildTaps to return an j.u.Iterator to allow for lazy resolution of child tap instances.

  Added "cascading.default.comparator" property to allow for a default j.u.Comparator class to be set and used
  if no Comparator is returned by the c.t.Comparison interface or set on a c.t.Fields instance.
  See c.t.h.TupleSerialization for the static accessor.

  Changed planner to allow traps to be re-used across any branches. Prior planner would throw an error.

  Changed c.f.Flow to delete traps during the same conditions a sink will be deleted before execution.

  Fixed issue where the c.t.h.TemplateTap would not properly remove Hadoop temporary directories on completion.

  Changed the behavior of traps to capture operation argument values instead of all the incoming values so that it is
  simpler to identify the values causing the failure and reduce the data stored in the trap and log files, which
  record a truncated stringified version of the argument tuple.

  Updated c.f.h.MapReduceFlow to allow source/sink/trap create methods to be overridden by a sub-class in order
  to support path identifiers not compatible with the Hadoop FS.

  Changed c.f.FlowProcess increment methods to take a long instead of int type.

  Fixed issue where the c.t.h.TemplateTap would not properly handle pathFields value if set to c.f.Fields.ALL.

  Fixed issue where the c.p.a.AB.CompositeFunction was not getting flushed when planned into a reduce task.

  Renamed c.p.a.Shape to c.p.a.Retain, as it retains given fields, and created c.p.a.Discard to perform the opposite
  function or discarding given fields.

  Added c.o.NoOp operation to allow fields to be dropped from a stream when used with c.t.Fields.SWAP.

  Added c.T.Fields.NONE to denote no fields in a c.t.Tuple.

  Added shutdown hook for the c.c.Cascade class so during jvm shutdown #stop() will be called forcing proper state
  change.

  Changed #stop() to push from c.c.Cascade down through c.f.Flow and c.f.p.FlowStep instances.

  Added new JUnit runner for injecting platform dependencies into c.t.PlatformTestCase subclasses. Subclasses should
  use c.t.PlatformRunner.Platform Annotation to specify relevant c.t.TestPlatform instances.

  Changed test and assertion helper methods on c.t.CascadingTestCase static to remove subclassing requirement.

  Upgraded to support JUnit 4.8.x.

  Changed license from GPLv3 to APLv2.

  Changed c.f.Flow to prevent #complete() from returning while #stop() is executing. Should prevent certain kinds
  of race conditions when a shutdown hook is used, from a different thread, to stop running flows.

  Added support for gradle.

  Renamed c.f.FlowSkipIfSinkStale to FlowSkipIfSinkNotStale to match the semantics.

  Added support for c.f.Flow tags via the c.f.FlowDef class.

  Added c.f.FlowDef to allow for creating flow definitions via a fluent builder interface.

  Added STARTED and SUBMITTED status to c.s.CascadingStats to properly track when a job is submitted vs when it actually begins
  processing after being queued.

  Added management interfaces for capturing detailed statistics.

  Decoupled core from Apache Hadoop, removed stack based streaming model. Use c.f.h.HadoopFlowConnector to plan
  Hadoop specific flows.

  Implemented 'local' mode to support independent processing of complex processes in memory. Use
  c.f.l.LocalFlowConnector for local mode specific flows.

  Updated and simplified c.t.Tap and c.t.Scheme interfaces. Changes are not backwards compatible to 1.x releases.

  Implemented new pipelining infrastructure to support more complex streaming topologies.

1.2.6

  Fixed bug in TupleEntry#selectInteger() and marked it as deprecated.

1.2.5

  Removed accidental SLF4J dependencies.

  Fixed bug where ISE was thrown if c.f.Flow#stop() was called immediately after #start().

1.2.4

  Added info logging of current split input path with a task, if any.

  Fixed bug in c.o.f.And, c.o.f.Or, and c.o.f.Xor where the sub-select of arguments was not honored.

  Added info log message when writing "direct" to a filesystem, bypassing the temporary folder removing the need to
  rename the output file to its target location.

  Fixed bug where if all paths that match a glob pattern are empty, an exception is not thrown causing Hadoop to throw
  a java.lang.ArrayIndexOutOfBoundsException.

  Updated planner to issue an error message if a tail c.p.Pipe instance doesn't not properly bind to a c.t.Tap instance.

1.2.3

  Added c.f.Flow#setMaxConcurrentSteps to set the maximum number of steps that can be submitted concurrently.

  Fixed bug where NPE was thrown when c.c.CascadeConnector tried to unwind nested c.t.MultiSourceTap instances.

  Fixed bug where c.t.Fields#append() would fail when appending unordered selectors.

  Updated c.f.FlowProcess to include #isCounterStatusInitialized() to test if the underlying reporting framework
  is initialized.

  Updated c.f.FlowProcess#keepAlive() method to fail silently if the underlying reporting framework is not initialized.

  Updated error message thrown by c.f.FlowStep when unable to find c.t.Tap or c.p.Pipe instances in the flow plan due
  to a Class serialized field not implementing #hashCode() or #equals() and relying in the object identity.

  Added error message explaining the Hadoop mapred.jobtracker.completeuserjobs.maximum property needs to be increased
  when dealing with large numbers of jobs. Also caching success value to lower chance of failure.

  Fixed bug in c.t.GlobHfs where #equals() and #hashCode() were not consistent between calls.

1.2.2

  Fixed bug where OOME caught from within the source c.t.Tap was not being re-thrown properly.

  Added #getMapProgress() and #getReduceProgress() to c.f.h.HadoopStepStats.

  Fixed NPE with some invocations of c.t.TupleEntry ctor.

  Fixed bug where if an operation declared it returned Fields.ARGS and the argument selector used positions, the
  outgoing values may merge incorrectly.

1.2.1

  Changed info message to not announce ambiguous source trap if none has been set.

  Fixed bug where if the c.o.Function result c.t.Tuple was passed immediately to a c.p.Group, it may become modified.

  Fixed bug where c.t.TupleEntryIterator#hasNext() failed if called again after returning false.

  Fixed issue where reduce task may fail with a OOME during sorting.

1.2.0

  Added c.p.a.AverageBy sub-assembly for optimizing averaging processes.

  Added c.p.c.GroupClosure#getFlowProcess method to allow c.p.c.Joiner implementations access to current
  properties and counters.

  Added c.s.CascadingStats methods for accessing available counter groups and names.

  Added c.s.WritableSequenceFile as a convenience for reading/writing sequence files holding custom Hadoop
  Writable types in either they key, value, or key and value positions.

  Added retrieve/publish support to the Conjars repo via Ivy.

  Added the c.p.a.AggregateBy class to encapsulate parallel partial Function aggregations and their reduce
  side Aggregator. This is a superior alternative to so called MapReduce Combiners. See javadoc for details.

  Changed c.o.Debug to print the number of tuples encountered on #cleanup().

  Changed c.s.TextDelimited to always return the expected number of fields even if they are not parsed from
  the current line and strict is false, unless Fields.ALL or Fields.UNKNOWN is declared.

  Added c.p.a.SumBy sub-assembly for optimizing summing processes.

  Added c.p.a.CountBy sub-assembly for optimizing counting processes.

  Added c.s.CascadingStatus.Status.Skipped state so skipped c.f.Flow instances can be identified.

  Added c.f.Flow#setSubmitPriority() to allow for custom order of Flows.

  Fixed bug where c.t.MultiSourceTap#pathExists() would return true if one of the child paths was missing.

  Changed c.c.CascadeConnector to fail if it detects cycles in the set of given c.f.Flow instances to manage.

  Disable Hadoop warning about not using "options parser".

  Added #isSource() and #isSink() methods to c.s.Scheme so that some Scheme instances can report they are either
  sink or source only.

  Added c.t.Fields#merge() method to allow simple merging of Fields instances which discarding duplicate names and
  positions.

  Added convenience methods on c.c.CascadeConnector#connect() and c.f.FlowConnector#connect() to accept
  j.u.Collection<Flow> and j.u.Collection<Pipe> arguments, respectively.

  Added Riffle support via the new c.f.ProcessFlow wrapper class. Riffle allows for non-Cascading jobs and/or
  sets of iterative Flows to participate in a c.c.Cascade.

  Changed c.c.Cascade instances to disable parallel execution if more than one Flow is a local only job.

  Added c.c.Cascade#setMaxConcurrentFlows() property that limits the number of concurrently running Flows.

  Added c.c.Cascade#writeDOT method for visualizing the dependencies between flow instances.

  Added c.p.a.Unique sub-assembly for optimizing de-duping processes.

  Changed c.s.TextDelimited to accept Fields.ALL or Fields.UNKNOWN for arbitrarily sized or unknown records.

  Changed c.t.MultiSourceTap to support #openForRead().

  Added c.t.Comparison and c.t.StreamComparator interfaces which allow for custom types to be
  lazily deserialized during sort comparisons.

  Added support for lazy deserialization during c.t.Tuple comparisons while shuffle sorting.

1.1.3

  Added publishing of artifacts to the conjars.org jar repo via Ivy.

  Added method c.s.CascadingStats#getCurrentDuration to return the current execution duration whether or not the
  process/work is finished.

  Fixed issues where c.t.Fields#getIndex may return invalid results if accessed from multiple threads simultaneously.

  Fixed NPE when attempting to increment a counter before the first map/reduce invocation. Now throws a more
  informative ISE message.

  Fixed possible NPE when accessing counters via c.f.h.HadoopStepStats.

  Fixed bug in c.s.TextDelimited where some unquoted empty values would not be properly parsed.

  Added c.f.FlowStep#setName() method to allow override of MR job names. Use in conjunction with
  FlowStep#containsPipeNamed() to find appropriate steps.

  Fixed bug where c.f.MultiMapReducePlanner did not detect a split after a c.p.GroupBy or c.p.CoGroup where
  one or more of the immediate pipes is an c.p.Every instance. An Each split is allowed.

  Fixed c.t.TupleEntry#set method so that it may take a c.t.Fields instance for a field name.

  Fixed NPE in c.t.TempHfs when parent c.f.Flow is used in a Cascade under certain conditions.

  Fixed bug where mixed absolute and relative paths didn't not result in a proper topological sort when used
  in a c.c.Cascade.

  Fixed bug where a c.c.Cascading of c.f.Flow and c.f.MapReduceFlow instances did not properly sort topologically.

  Added c.c.Cascade#writeDOT method to simplify debugging Cascade instances.

1.1.2

  Fixed bug preventing c.s.TextDelimited schemes from being used with a c.t.TemplateTap.

  Updated c.t.Scheme base class to force Field.ALL source declaration to Fields.UNKNOWN, and to force Fields.UNKNOWN
  sink declaration to Fields.ALL.

  Fixed bug where if null was passed to c.s.TextLine sinkCompression, the behavior would be undefined.

  Added back c.t.Tuple#add( Comparable ) to remain backwards compatible with 1.0.

  Fixed bug preventing Fields.ALL selector in c.p.Every when incoming positions are used instead of field names
  and the given aggregator declares field names.

  Fixed bug that prevented the configured codecs from loading for co-group spills.

  Fixed bug where c.s.TextDelimited would fail on delimiters that are also regex special characters.

  Fixed random j.u.ConcurrentModificationException error when running in Hadoop local mode by synchronizing
  the c.f.s.StackElement#closeTraps method.

  Fixed missing property values when stored in a nested j.u.Properties object.

  Fixed NPE when counter group does not exist yet when querying c.s.FlowStats#getCounterValue.

1.1.1

  Fixed bug where some unsafe operations followed by named c.p.Pipe instances were not considered during planning.

  Removed imports for SLF4J and replaced with Apache LOG4j in c.s.TextDelimited.

  Fixed bug where c.t.Fields.SWAP did not properly resolve when following a c.p.Every pipe.

1.1.0

  Fixed bug where a c.t.Fields instance can be marked as ordered when modified via #set call.

  Changed c.p.CoGroup to detect self-joins and optimize for them.

  Changed trap handling to include failures from source and sink c.t.Tap instances. The source Tap will inherit
  the assembly head trap and the sink will inherit the assembly tail trap.

  Deprecated c.t.Tuple#parse(). It does not properly handle null values or types other than primitives.

  Changed c.f.s.StackElement to log a warning for each trap captured. This includes a truncated print of the offending
  c.t.TupleEntry and the thrown exception and stack trace. Traps being for exceptional cases, logging exceptions is a
  reasonable response.

  Changed map and reduce operation stack so that collected c.t.Tuple instances do not remain 'unmodifiable' after
  being collected via the c.t.TupleEntryCollector.

  Add #getArgumentFields() to c.o.OperationCall for all operations.

  Added support for custom EMR properties used for managing task attempt temporary path management for some filesystems.

  Changed c.t.TemplateTap to support an openTapsThreshold value. The default open taps is 300. After the threshold
  is met, 10% of the least recently used open taps will be closed.

  Changed c.t.Fields #setComparator fieldName argument to accept Fields instances as the fieldName argument.
  Only the first field name or position is considered.

  Changed c.t.TupleEntry 'get as type' accessors to now also accept c.t.Fields instances as the fieldName argument. Only
  the first field name or position is considered.

  Updated janino to 2.5.16.

  Updated jgrapht to 0.8.1.

  Changed c.f.s.FlowMapperStack to source key/value pairs once, instead of per branch.

  Changed c.f.FlowPlanner to fail if not all sources or sinks are bound to heads or tails, respectively.

  Changed c.t.TupleOutputStream to lookup tuple element writers by Class identity.

  Added j.b.ConstructorProperties annotation to relevant class constructors.

  Added new convenience method c.p.Pipe#names to return an array of all the pipe names in an assembly. This supports
  the dynamic creation of traps from opaque assemblies.

  Added new c.s.Scheme type c.s.TextDelimited to allow native support for delimited text files.

  Added optimization during CoGrouping where the most LHS pipe will not ever be accumulated, instead the values iterator
  will be used directly. This allows for the most dense values to be on the LHS, and the most sparse to be on the
  RHS of the join.

  Added new counters for tuple spills and reads. Also logs grouping after first spill.

  Added compression of object serialization and deserialization, on by default. This improves reliability
  of very large jobs with very large numbers of input files.

  Fixed bad cast of j.l.Error when caught in map/reduce pipeline stack.

  Added c.t.Fields#rename to simplify Fields instance manipulations.

  Added support for resultGroupFields in c.p.CoGroup. This allows the outgoing grouping fields to be set.

  Added c.t.h.BytesSerialization and c.t.h.BytesComparator to allow for c.t.Tuple instances
  to hold raw byte arrays (byte[]), and allow joining, grouping, and secondary sorting.

  Changed c.t.Tuple and underlying framework to support j.l.Object instead of j.l.Comparable. Note that
  Tuple#get() returns Comparable to maintain backwards compatibility.

  Added support for custom j.u.Comparator instances to control the grouping and sort orders in c.p.CoGroup and
  c.p.GroupBy via the c.t.Fields class.

  Added support for planner managed debugging levels via the c.o.DebugLevel enum. Now c.o.Debug operations
  can be planned out at runtime in the same manner as c.o.Assertion operations.

  Refactored xpath operations to re-use j.x.p.DocumentBuilder instances.

  Refactored fields resolver framework to emit consistent error messages across all field resolution types.

  Fixed bug where c.t.Tuples would fail when coercing non-standard java types or primitives.

  Fixed bug where c.t.Tap instances that returned true for #isWriteDirect() were not properly being initialized
  when used as a sink.

  Added guid like ID values to c.f.Flow and c.c.Cascade instances.

  Refactored reduce side grouping and co-grouping operations to remove redundant code calls.

  Added ability to capture Hadoop specific job details like task start and stop times, and all available counter values.

  Added accessor for increment counters on c.s.CascadingStats. This allows applications to pull aggregate counter
  values from c.c.Cascade, c.f.Flow, or c.f.FlowSteps.

  Added c.t.GlobHfs c.t.Tap type that accepts Hadoop style globbing syntax. This allows multiple files that match
  a given pattern to be used as the sources to a Flow.

  Added c.o.s.State and c.o.s.Counter helper operations that respectively set 'state' and increment counters.

  Added c.f.FlowProcess#setStatus method to allow for text status messages to be posted.

  Added c.o.a.AssertNotEquals assertion type.

  Removed planner restriction that traps must not cross map/reduce boundaries. This allows for a single c.t.Tap
  trap to be used across a whole branch, regardless of underlying topology.

  Added new c.t.Field field set type named Fields.SWAP. Can only be used as a result selector. Specifies operation
  results will replace the argument fields. The remaining input fields will remain intact.

  Deprecated c.t.SinkMode#APPEND and replaced with c.t.SinkMode#UPDATE.

  Added c.t.MultiSinkTap to allow for simultaneous writes to multiple unique locations.

  Added support for compression of c.t.SpillableTupleList by default in order to speed up c.p.CoGrouping operations
  where there are very large numbers of values per grouping key.

  Added c.o.f.SetValue function for setting values based on the result of a c.o.Filter instance.

  Added support for configuring polling interval of job status via c.f.h.MultiMapReducePlanner.

  Added c.f.h.MultiMapReducePlanner optimization to detect 'equivalent' adjacent c.t.Tap instances in a c.f.Flow.
  This can drastically reduce the number of jobs when there are intermediate sinks between pipe assemblies.
  If the taps are not compatible, a job will be inserted to convert the temp tap data to the sink format.

  Added support for 'safe' c.o.Operations. By default Operations are safe, that is, they have no side-effects, or
  if they do, they are idempotent. Non-safe operations are treated differently by the c.f.h.MultiMapReducePlanner.

  Added new c.t.Field field set type named Fields.REPLACE. Can only be used as a result selector. Specifies the
  operation results will replace values in fields with the same names. That is, inline values can be replaced in a
  single c.p.Each or c.p.Every. It is especially useful when used with Fields.ARGS as the operation field declaration.

  Fix for case where one side of a branch multiplexed in a mapper could step on c.t.Tuple values before being
  handed to the next branch. Previous fix was only for CoGroup, this support GroupBy merges.

1.0.18

  Changed c.t.Tuple#print to not quote null elements to distinguish between 'null' Strings and null values.

  Changed planner exception messages to quote head and tail names.

  Changed log messages to info when hdfs client finalizer hook cannot be found.

  Fix for NPE in c.t.h.MultiInputFormat during certain testing scenarios. Also changed proportioning to honor
  suggested numSplits value.

  Fix for temp files starting with underscores (_) causing them to be ignored.

  Fix for mixed types in properties object causing ClassCastExceptions.

  Fix for case where one side of a branch multiplexed in a mapper could step on c.t.Tuple values before being
  handed to the next branch.

  Fix for edge case where Cascading jars are stored in Hadoop classpath and deserialization of c.f.Flow fails.

  Fix for bad cast of j.l.Error when caught in map/reduce pipeline stack.

  Fix for bug when selecting positional Fields from positional Fields.

  Fix for case when an c.o.Aggregator#start is called when there are no values to iterate across in current grouping.

1.0.17

  Changed behavior when cleaning temp files that allows shutdown to continue even if an exception is thrown
  during temp file delete.

  Fix bug where c.f.FlowProcess#openTapForRead() included current input file values in iterator.

  Fix for intermediate temp files not being cleaned up on c.f.Flow#stop().

  Fixed bug where NPE is thrown if all hadoop default properties are not available.

1.0.16

  Fixed bug where in some instances o.a.h.m.JobConf hangs when instantiated during co-grouping.

  Fixed bug in c.CascadingTestCase#invokeBuffer where the output collector was not properly being set. Added
  new methods on #invokeBuffer and #invokeAggregator to take a groping c.t.TupleEntry.

1.0.15

  Fixed bug where c.t.Fields did not check for a null field name or position on the ctor.

  Fixed bug in c.u.Util#join() methods where if the first value was empty, the delimiter was not properly applied.

  Fixed issue in c.t.h.FSDigestOutputStream where seek() now must be implemented with modern versions of Hadoop.

1.0.14

  Fixed bug in planner where JGraphT sometimes returns null instead of an empty List.

  Fixed bug in c.o.x.XPathParser that prevented use of multiple xpath expressions.

  Added configuration propety allowing job polling interval to be configured per c.f.Flow via
  Flow#setJobPollingInterval().

  Updated ant build to not hard-code hadoop/lib sub-dir names.

1.0.13

  Fixed bug where non-String j.u.Property values where not being copied to the internal o.a.h.m.JobConf instance.

  Fixed bug where custom serializations where not recognized during co-grouping spills inside c.t.SpillableTupleList.

1.0.12

  Fixed bug where the c.f.FlowPlanner did not detect that tails were not bound to sinks, or that some tail references
  were missing.

  Fixed j.u.ConcurrentModificationException when using a c.c.CascadeConnector on c.f.Flows using a c.t.MultiSink
  c.t.Tap.

  Fixed bug where c.f.s.StackException was being wrapped preventing failures within sink c.t.Tap instances from
  causing the c.f.Flow to fail. This mainly affected Flows using traps.

1.0.11

  Added clearer error message when c.t.Tap is used as both source and sink in a given Flow.

  Demoted all DEBUG related c.t.Tuple#print() calls to TRACE.

  Fixed NPE when planner finds inconsistencies with c.t.Tap and c.p.Pipe names.

1.0.10

  Updated planner error messages when field name collisions detected.

  Fixed issue where temporary paths were not getting deleted consistently.

1.0.9

  Fixed issue where reverse ordering a c.p.GroupBy was not possible when sortFields were not given.

  Changed c.f.s.StackElement#close() behavior to close elements from the top of the stack.

1.0.8

  Fixed bug where Hadoop FS shutdown hooks prevented cleanup of c.f.Flow intermediate files.

  Fixed bug where c.t.MultiTap was not accounted for when planning a c.c.Cascade.

  Fixed bug where operations in the default package caused NPE when calculating the stacktrace.

  Added c.f.StepCounters enum and now increment the counters Tuples_Read, Tuples_Written, Tuples_Trapped.

  Fixes for instabilities when using traps in some instances.

  Workaround for bug in o.a.h.f.s.NativeS3FileSystem where a null is returned when getting a FileStatus array
  in some cases.

1.0.7

  Fixed bug where c.o.r.RegexSplitter did not consistently split incoming values if the value had blank
  fields between the split delimiter. This only occurs if the incoming tuple is declared Fields.UNKNOWN
  and won't affect any tuple with declared field names. Though this is an incompatible change, the bug
  breaks the contract of the splitter.

  Deprecated all S3 supporting classes, including c.t.S3fs. The s3n:// protocol is the preferred S3 interface.

  Fixed bug where c.t.Hfs caused a NPE from the NativeS3FileSytem when attempting to delete the root directory.
  Hfs now detects a delete is attempted on the root dir, and returns immediately.

1.0.6

  Fixed bug where a uri path to a s3n://bucket/ could cause an NPE when determining mod time on the path.

  Fixed bug where sink c.s.Scheme sink fields were not being consulted during planning. This fix may
  cause planner errors in existing applications where the sink fields are not actually available in the incoming
  tuple stream.

  Updated application jar discovery to provide more sane defaults supporting simple cases.

  Fixed bug where default properties in nested j.u.Properties object were not being copied.

1.0.5

  Added check if num reducers is zero, if so, assume #reduce() has no intention of being called and return silently.

1.0.4

  Updated split optimizer to perform a multipass optimization.

  Fixed bug where c.f.MultiMapReducePlanner was not properly handling splits on named Pipe instances.

  Added c.t.TemplateTap constructor arg that allows for independent tuple selection for use by template path.

  Fixed bug where unsafe filename characters were leaking into temporary filenames, didn't take the first time.

1.0.3

  Fixed bug in c.f.MultiMapReducePlanner where split and joins with the same source were not handled properly.

  Fixed bug in c.f.Flow#writeDOT caused by changes in 1.0.2.

  Fixed bug in c.o.t.DateFormatter and c.o.t.DateParser where the TimeZone value was not being properly set. This
  fix could affect existing applications.

1.0.2

  Added rules to verify no duplicate head or tail names exist in an assembly when calling c.f.FlowConnector#connect().
  Currently a WARNING will be issued via the logger, next major release this will be an exception. This is a change
  that was supported in prior releases, but turns out to allow error prone code. Two workarounds are availabe: bind
  the same tap to both names in the tap map, or split from a single named c.p.Pipe instance.

  Added support for c.o.e.ExpressionFunction to evaluate expressions with no input parameters.

  Reverted MR job naming to include sink c.t.Tap name. More verbose, but easier for degugging.

  Update c.c.Cascade to not delete c.f.Flow sinks if they are appendable before the Flow is executed.

  Updated error messages to warn when internal element graphs remove all place holders resulting in an empty graph
  usually due to missing linkages between pipe assemblies.

  Allowing Fields.UNKNOWN to propagate through pipes that do not declare argument selectors. This is a relaxation
  of the strict planning and seems very natural when assembling pipes to process unknown field sets. Reserving
  the right to revert this feature if it causes unforseen issues.

  Fixed bug in c.o.f.UnGroup where the num arg value was improperly calculated.

  Allow for white space in the serializations token property so it can be set in a config file simply.

  Added new log message if no serialization token is found for a class being serialized out.

  Fixed bug that allowed c.t.Field instances to be nested in new Fields instances.

  Updated many error messages to print the number of fields along with a list of the field names.

  Fixed bug preventing custom c.s.Scheme types from using a different key/value classes in some situations.

  Fixed bug preventing c.t.TemplateTap from being written to in Reducer.

1.0.1

  Improved error message for the case a Hadoop serializer/deserializer cannot be found.

  Changed c.s.Scheme sourceFields default to Fields.UKNOWN. sinkFields default remains Fields.ALL.

  Fixed bug where unsafe filename characters were leaking into temporary filenames.

  Changed SinkMode.APPEND support checks to be done in c.t.Hfs, instead of c.t.Tap.

1.0.0

  Updated copyright messages.

  Fixed bug where c.t.TuplePair threw a NPE during dubugging.

  Fixed bug where positional selectors failed against Fields.UNKNOWN.

  Changed all constructors on c.p.Group to be protected. Must now use subclasses to construct.

  Renamed c.t.Fields#minus to subtract.

0.10.0

  Changed c.p.CoGroup "repeat" parameter to numSelfJoins to respresent the actual number of self joins to be performed.
  Thus a value of 1, will cause a single self join of a pipe. Users will need to decrement the current value by 1.

  Changed c.p.CoGroup "repeat" parameter to numSelfJoins to respresent the actual number of self joins to be performed.
  Thus a value of 1, will cause a single self join of a pipe. Users will need to decrement the current value by 1.

  Fixed bug with temporary filename generation where path created was too long.

  Fixed Janino c.o.expression operations to require parameter names and types. Janino
  was returning guessed parameter names in an undeterministic order.

  Fixed boolean type c.t.Tuple serialization.

  Fixed c.p.GroupBy merging case where grouping field names were not properly resolved.

  Changed c.o.r.RegexParser to emit variable sized Tuples if a fieldDeclaration is not given. Also will emit group
  matches if they are any, otherwise the match is emitted.

  Removed deprecated classes; c.o.t.Texts, c.o.r.Regexes, c.p.EndPipe.

  Removed experimental c.p.EndPipe class.

  Changed c.t.Tap#isUseTapCollector to Tap#isWriteDirect.

  Changed c.t.Tap and c.f.Flow to return c.t.TupleEntryIterator instead of c.t.TupleIterator. This is more consistent
  and more useful.

  Added c.t.TemplateTap to support dynamically writing out c.t.Tuple values to unique directories.

  Changed Cascading to support null values returned from c.t.Tap#source() and subsequently c.t.Scheme#source().
  This allows for Schemes to skip records returned by an internal Hadoop InputFormat without having to implement
  a custom Hadoop InputFormat or instrument a pipe assembly with a c.o.Filter.

0.9.0

  Updated c.o.Debug to allow for printing field names and tuple values in intervals.

  Changed planner to fail if traps are not contained within single Map or Reduce tasks. This prevents the chance of
  multiple tasks writing to the same output location. Hadoop only partially supports appends, so it is not currently
  possible to append subsequent jobs to existing trap files. Naming sections of a pipe assembly allows traps to be
  bound to smaller sections of assemblies.

  c.o.f.Sample and c.o.f.Limit Filters. Sample allows a given percentage of Tuples to pass. Limit only allows the
  specified number of Tuples to pass.

  c.p.Pipe instances now capture line numbers and classnames where they are instantiated so this information
  can be printed out during planner failures.

  Added c.f.FlowSkipStrategy interface to allow for pluggable rules for when to skip executing a c.f.Flow participating
  in a c.c.Cascade. The default implementation is c.f.FlowSkipIfSinkStale, with an optional c.f.FlowSkipIfSinkExists.
  Setting a skip strategy on a Cascade overrides all Flow instance strategies.

  Fixed bug with c.t.Tuple#remove() method not correctly removing values from Tuple.

  Updated c.t.Tap api to support c.t.SinkMode enums. This opens up ability to support appends in the near future.

  Added support for Hadoop 0.19.x. This release skips Hadoop 0.18.x.

  Changed project structure so that XML functions live in their own sub-project. This includes renaming the base
  Cascading tree and jars to 'core'.

  Fixed bug that prevented Fields.UNKNOWN input sources from begin fed into a c.p.CoGroup for joining.

  Changed all operations so that incoming c.t.Tuple and c.t.TupleEntry instances are unmodifiable. An
  UnsupportedOperationException will be thrown on any attempt to modify argument tuples within an operation.
  This enforces the rule argument tuples should not be modified to protect against concurrent modification in
  parallel threads.

  Updated c.o.r.RegexMatcher base class to use j.u.r.Matcher#find() instead of #matches(). This is more consistent
  with default behaviors of popular languages. Matcher is now also initialized in prepare() and reset() in
  the operation to reduce overhead.

  Added new lifecycle methods to c.o.Operation, prepare and cleanup. These methods are called so that an Operation
  instance can initialize and destroy any resources. They may be called more than once before the instance is
  garbage collected.

  Added a new operation called c.o.Buffer. Buffers are similiar to Reduce in MapReduce. They are given an Iterator
  of input arguments and can emit any number of result c.t.Tuple instances. For many problems, this is more
  efficient than using an c.o.Aggregator operation. Only one c.p.Every pipe with a Buffer operation may
  follow a GroupBy or CoGroup.

  Fixed dot file writing so GraphViz can properly load.

  Upgraded jgrapht library, requires JDK 1.6.

  Fixed bug where selecting postions from a c.t.Fields.UNKNOWN declaration would return the first position, not
  the specified position.

  Renamed c.t.Fields.KEYS to c.t.Fields.GROUP to be consistent with the Cascading model.

  Fixed bug where c.t.Tap may inappropriately delete a sink from a task.

  Changed c.o.Aggregator to no longer use a Map for the context. Users can now specify custom types by returning
  either a new instance from start() or recycling an instance passed into start(). This change will break all existing
  implementations of Aggregator. Note, simply setting a new Map<Object,Object> on the call instance in start()
  should be sufficient.

  Changed all c.o.Function, c.o.Filter, c.o.Aggregator, c.o.ValueAssertion, and c.o.GroupAssertions to accept
  a c.f.FlowProcess object on all relevant methods. FlowProcess provides call-backs into the underyling system
  to get configuration properties, fire a "keep alive" ping, or increment a custom counter. This change will
  break all existing implemenations of the above interfaces.

  Added ability to set serialization tokens via the cascading.serialization.tokens property. This compliments the
  c.t.h.SerializationToken annotation.

  Optimized co-grouping operation by using c.t.IndexTuple instead of a nested c.t.Tuple.

  Changed c.t.Tap and c.s.Scheme sink methods to take a c.t.TupleEntry, instead of c.t.Fields and c.t.Tuple
  individually.

  Added the c.t.h.SerializationToken Java Annotation. This allows for an int value to be written during serialization
  instead of a Class name for custom objects nested in c.t.Tuple instances. This feature should dramatically reduce
  the size of Tuples saved in SequenceFiles, and improve the general performance during 'shuffling' between Map and
  Reduce stages.

  Added c.t.h.TupleSerialization, a Hadoop Serialization implementation. Tuple is no longer Hadoop Writable
  and now relies on TupleSerialization for serialization support. Subequently nested objects in c.t.Tuple
  only need to be c.l.Comparable. So they can be serialized properly, a Serialization implementation must be
  registered with Hadoop. Note all primitive types are handled directly by Tuple, but custom types must
  have a Serialization implementation, or must be Hadoop WritableComparable so that the default WritableSerialization
  implementation will write them out.

0.8.3

  Fix for c.p.CoGroup declared fields being generated out of order.

0.8.2

  Added new properties via c.f.FlowConnector.setJarClass and c.f.FlowConnector.setJarPath for
  setting the application jar file.

  Fixed bug where job jar was not being inherited by subsequent MapReduce jobs when the first job was executed
  in local mode.

  Fixed bug where unserializable Operations were being squashed internally. c.f.Flow instances will now
  fail immediately and be marked as 'failed'.

0.8.1

  Fixed bug where c.t.Lfs did not force local mode for current MapReduce step.

  Fixed bug where writing to a c.t.TupleCollector would fail if using a c.s.SequenceFile in some cases.

  Added a few minor improvements to reduce stray object creations, and speedup c.t.Tuple serialization.

0.8.0

  Updated c.o.x.TagSoupParser to accept 'features', use these features to recover past behaviors.

  Updated janino and tagsoup libraries to 2.5.15 and 1.2, respectively. Note that tagsoup, in theory, is not
  backwards compatible by default. See their release notes: http://home.ccil.org/~cowan/XML/tagsoup/#1.2

  Added some forward compatible changes for supporting Hadoop 0.18 at the API level. Currently there are other
  issues preventing some tests from passing on Hadoop 0.18.

  Changed c.f.FlowException to return the parent c.f.Flow name.

  Changed behavior of c.f.MultiMapReducePlanner to use c.t.h.MultiInputFormat to allow single Mappers
  to support many different Hadoop InputFormat types simultaneously. This deprecates the need to normalize
  sources to a map and reduces the number of jobs in a c.f.Flow in some cases.

  Changed behavior of Cascading to allow for multiple paths from the same c.t.Tap source to be co-grouped on
  via c.p.CoGroup. This allows for a kind of self-join where each stream is processed by a different operation
  path within the Mapper.

  Added c.o.f.And, c.o.f.Or, c.o.f.Xor, and c.o.f.Not logic operator c.o.Filter implementations. They should be used
  to compose more complex filters from existing implementations.

  Changed the behavior of c.o.BaseOperation to properly initialize itself if it is a c.o.Filter instance. This
  removes the requirement that Filter implementations must set declaredFields to Fields.ALL, as it makes no
  sense for a Filter to declare fields.

  Added c.f.PlannerException, a subclass of c.f.FlowException, and updated c.f.MultiMapReducePlanner to throw
  it on failures. Functionality of writing DOT files has been moved from FlowException to PlannerException.

  Added c.o.f.FilterNotNull and c.o.f.FilterNull filter classes.

  Changed c.f.MultiMapReducePlanner to fail if it encounters an c.p.Each to c.p.Every chain. In these cases, a
  c.p.Group type must be between them.

  Deleted c.o.Cut class as it was effectively a duplicate of c.o.Identity.

  Changed c.f.MultiMapReducePlanner to fail if a c.p.GroupAssertion is not accompanied by another c.o.Aggregator
  operation. This is required so that the GroupAssertion does not change the passing tuple stream if it is planned out.

  Changed c.f.MultiMapReducePlanner to no longer insert new c.p.Each( ..., new Identity(), ... ) as a place holder.

  Renamed c.p.PipeAssembly to c.p.SubAssembly to better reflect its purpose, which is to encapuslate reusable
  pipe assemblies in the same manner as a sub-process or sub-routine. A temporary c.p.PipeAssembly class has been
  provided for backwards compatibility.

  Fixed bug where c.t.TapCollector would throw an NPE if a custom Tap was not using paths.

  Changed behavior of c.f.Flow where if a c.f.FlowListener throws an exception, the Flow instance receiving the
  exception will stop (by calling Flow.stop()). Listeners will continue to fire as expected and Flow.complete()
  will re-throw the thrown exception (as was the original behavior).

  Added ability to set a Cascading specific temporary directory path for use by intermediate taps created
  within c.f.Flow instances. Use c.t.Hfs.setTemporaryDirectory() to configure.

  Fixed bug where the 'mapred.jar' property was begin stepped on if previously set by the calling application.

  Changed c.t.Tap and c.f.Flow to return c.t.TupleIterator and c.t.TupleCollector instead of c.t.TapIterator and
  c.t.TapCollector, respectively.

  Added c.t.Tap.flowInit( c.f.Flow flow ) to allow a given tap to know what flows it is participating in. It is called
  immediately after the Flow instance is initailized.

  Fixed bug with nested c.p.PipeAssembly instances where some nested assemblies threw an internal error from
  the planner.

  Changed c.o.Debug to accept a prefix text string that will be prefixed to every message.

  Fixed bug where c.f.MultiMapReducePlanner would fail when normalizing inputs to a group where the inputs
  passed through one or more splits.

  Fixed bug where c.g.CoGroup silently stepped on input pipes with the same input name.

0.7.1

  Fixed bug in c.f.MultiMapReducePlanner where a source used on more than one c.p.Group would cause an internal
  error during planning.

  Changed c.f.MultiMapReducePlanner to normalize heterogeneous sinks.

  Changed c.f.MultiMapReducePlanner to keep a splitting c.p.Each on the previous step, instead of being duplicated
  on each branch. If the Each is preceeded by a source c.t.Tap, it will be duplicated across branches to reduce
  the number of step in the Flow.

  Fixed bug in c.f.MultiMapReducePlanner where too many temp tap instances were being inserted while normalizing
  the flow sources.

  Changed c.t.Fields to fail if given duplicate field names.

  Changed behavior if Hadoop FileInputSplit is not used and property "map.input.file" is not set. If there is one
  source, it will returned as the source for the mapper stack, otherwise an exception is thrown. Subsequently joins
  and merges of non-file sources is not supported until a discriminator can be passed to the mapper.

  Fixed bug in c.t.Tuple where NPE was thrown under certain compareTo operations.

  Fixed bug that prevented CoGrouping or Merging on the same source even though it was one or more Groupings away.

0.7.0

  Changes project structure, removed 'examples' sub-project.

  Updated to support Hadoop 0.17.x. This version is not API compatible with any Hadoop version less than 0.17.0.

  Added ability to stop all c.f.Flows executing within a c.c.Cascade instance via the stop() method.

  Changed c.f.FlowConnector to only take a Map of properties. These properties are passed downstream to various
  subsystems. This removes the Hadoop JobConf constructor, but it still can be passed as a property value. Also
  properties will be pushed into a defaul JobConf, bypassing any direct JobConf coupling in applications.

  Changed c.f.Flow to automatically register a shutdown hook killing remote jobs on vm exit.

  Changed c.f.Flow.stop() to immediately stop all running jobs.

  Changed c.o.Operation to an interface and introduced c.o.BaseOperation. This makes creating custom Operation types
  more flexible and intuitive. c.o.Filter, c.o.Function, c.o.Aggregator, and c.o.Assertion now extend c.o.Operation.

  Added c.p.c.OuterJoin, c.p.c.MixedJoin, c.p.c.LeftJoin, and c.p.c.RightJoin c.p.c.CoGrouper classes. They
  compliment the default c.p.c.InnerJoin CoGrouper class.

  Added support for passing an intermediateSchemeClass to the underlying planner to be used as the default c.s.Scheme
  for intermediate c.t.Tap instances internal to a given c.f.Flow.

  Fixed bug where c.p.Group is immediately followed by another c.p.Group (or their sub-classes) and fields could not
  be resolved between them.

  Added support for c.t.Tap instances implementing c.f.FlowListener. If implemented, they will automatically be
  added to the Flow event listeners collection and will receive Flow events.

  Fixed case where multiple source c.t.Tap instances return true for the containsFile method. Now verifies only one
  Tap contains the file, and fails otherwise.

  Changed c.s.TextLine to not set numSinkParts to 1 by default. Now uses the natural number of parts.

  Changed MapReduce planner to force an intermediate file between branches with Hadoop incompatible source Taps
  on joins/merges. If the taps are compatible (have same Scheme), all branches will be processed in same Mapper
  before the c.p.Group.

  Added merge capabilities in c.p.GroupBy. This allows multiple input branches to be grouped as if a single stream.

  Fixed bug in c.t.TapCollector where writing to a Sequence file threw a NPE.

  Added c.f.MapReduceFlow to support custom MapReduce jobs, allowing them to participate in a Cascade job.

0.6.1

  Changed thrown c.f.FlowException instances to include cause message.

  Fixed bug where empty sink or source map was not detected.

0.6.0

  Changed default argument selector for c.p.Every to be Fields.ALL, to be consistent with the default value of c.p.Each.

  Added support for assembly traps. If an exception is thrown from inside an c.o.Operation, the offending Tuple
  can be saved to a file for later processing, allowing the job to complete.

  Added support for stream assertions. STRICT and VALID assertions can be built into a pipe assembly, and optionally
  planned out during runtime. Assertions will throw exceptions if they fail.

  Changed c.o.a.First, Last, Min, and Max to optionally ignore specified values. Useful if you do not wish
  for a 'default' value to be considered first, or last in a set.

  Changed c.o.a.Sum to take a Class for coercion of the result value.

  Changes c.o.Max and Min to use infinity as initial values so zero is bigger than a really small number
  for Max, and zero is smaller than a really big number for Min.

  Changed order of JobConf initialization. c.f.FlowStep now is added to the JobConf last in order to catch
  all lazily configured values.

  Changed compile to include debug info by default.

  Fixed bug in c.t.MultiTap where super scheme was not returned if available.

0.5.0

  Added skipIfSinkExists property to c.f.Flow. Set to true if the c.c.Cascade should skip the Flow instance even
  if the sink is stale and not set to be deleted on initialization.

  Fixed bug in c.t.h.HttpFileSystem that URL escaped the ? prefixing the query string.

  Fixed bug where a join with duplicate taps was not recognized during job planning. Now an appropriate error
  message is displayed, instead of jobs completing with only one instance of the resource stream.

  Fixed c.t.h.HttpFileSystem to remember authority information in the url and prefix it when missing.

  Changed c.s.TextLine to accept either on or two source fields. If one, only the 'line' value
  is sourced from the value, discarding the 'offset' value.

  Added c.o.r.RegexSplitGenerator to support splitting single tuple values into multiple tuples based on a regex
  delimiter. Includes new tests.

  Added c.s.CascadeStats and c.s.FlowStats to provide access to current state and statistics of particular
  Cascade, Flow, or the child Flows of a Cascade.

  Added ability to sort grouping values with sort argument on c.p.GroupBy. Sorts can be reversed.

  Added c.o.e.ExpressionFilter, the c.o.Filter analog to c.o.e.ExpressionFunction.

0.4.1

  Fixed path normalization regex in c.u.Util where it munged any path starting with file:///.

0.4.0

  Changed c.p.GroupBy default grouping fields to c.t.Fields.ALL from Fields.FIRST. This change provides a simple
  way to sort a tuple stream based on the order of the tuple fields.

  Changed c.f.FlowConnector to create c.f.Flow instances that will bypass the reducer if no c.p.Group is participating
  in the assembly. Previoiusly Group instances were inserted if missing. This allows a chain of c.p.Every instances
  to be used to process/filter a tuple stream without the invoking the reducer needlessly (if a sort isn't required).
  This change also supports bypassing the default Hadoop OutputCollector in the mapper via the sink c.t.Tap instance.

  Changed c.f.FlowStep behavior to run in 'local' mode if either the sink or source tap is a c.t.Lfs instance. This
  allows for c.f.Flow instances to run mixed if configured to execute on a particular cluster by default. This behavior
  supports complex import/export processes against the HDFS or other supported remote filesystem.

  Changed behavior of c.t.Dfs to force use of HDFS. Previously Dfs would default to the local FileSystem
  if the job was run in 'local'mode. Now a Dfs instance will cause failures if it cannot connect to a HDFS cluster.
  Using c.t.Hfs will provide previous Dfs behavior. Hfs will use the 'default' filesystem if a scheme is not present
  in the 'stringPath' (i.e. hdfs://host:port/some/path).

  Added c.stats package to allow for collecting statics of Cascades, Flows, and FlowSteps.

  Updated c.f.Flow and c.c.Cascade log messages to be easier to follow when executing many flow instances
  simultaneously.

  Added compression flag to c.s.TextLine. Can now toggle compression (Hadoop style compression) per Tap instance.
  This prevents clusters with compression enabled by default to export text files with a .deflate extension.

  Added support for bypassing Hadoop OutputCollector via Tap.setUseTapCollector() method. Setting to true will force
  Cascading to use the c.t.TapCollector instead. This bypasses bugs in Hadoop with custom FileSystem types. This will
  always be true for http(s) and s3tp filesystems when using a c.t.Hfs Tap type (atleast until HADOOP-3021 is resolved).

  Added c.t.TupleCollector, complementing c.t.TupleIterator, for directly writing Tuple instances out via a c.t.Tap
  instance.

  Added c.f.FlowListener so that c.f.Flow instances can fire events on starting, completed, and throwable.

  Changed c.t.h.S3HttpFileSystem so it can now create files remotely.

  Renamed cascading.spill.threshold to cascading.cogroup.spill.threshold, so there is less a chance of collision.

  Made numerous optimizations to improve overall performance. Namely split and merge of key/value tuples to remove
  redundancy in the stream between the mapper and reducer.

  Changed c.p.Operators to push c.o.Operation results directly through to next operation without intermediate
  collection. This should improve pipelining of large result streams and lower runtime memory footprint.

  Changed c.c.Cascade so it now runs Flows in parallel if Hadoop is clustered, and there are no dependencies between the
  Flows.

  Moved c.Cascade and related classed to c.cascade package. Wanted to preempt any future ugliness.

  Added support in c.t.h.S3HttpFileSystem for these properties: fs.s3tp.awsAccessKeyId and fs.s3tp.awsSecretAccessKey

0.3.0

  Added ability to push Log4j logger properties to mapper/reducer via JobConf.
  Use jobConf.set("log4j.logger","logger1=LEVEL,logger2=LEVEL")

  Added missing equals() and hashCode() in c.t.MultiTap.

  Added c.t.h.ZipInputFormat (and ZipSplit) to support zip files. c.s.TextLine supports transparent
  reading of zip files if the filename ends with .zip, but cannot write to them. This code is
  loosely based on HADOOP-1824. If the underlying filesystem is hdfs or file, splits will be created
  for each ZipEntry. Otherwise ZipEntries are iterated over to be more stream friendly. Progress status is
  supported.

  Added http, https, and s3tp read-only file systems to Hadoop. Use these URLs, respectively:
  http://, https://, and s3tp://AWS_ACCESS_KEY_ID:AWS_SECRET_ACCESS_KEY@bucket-name/key

  Added c.o.t.DateFormatter supporting text formatting of time stamps created by c.o.t.DateParser.

  Fixed bug where in complex assemblies, some Scopes were not resolved.

  Fixed bug where tap instances were not being inserted before some CoGroup joins if there was a previous Group in the
  assembly.

  Upgraded JGraphT to 0.7.3

  Changed c.t.SpillableTupleList allows for iteration across entries.

  Changed c.f.FlowException to optionally allow for printing of underlying pipe graph for debugging.

  Added c.o.t.FieldFormatter function to format Tuples into complex strings using j.u.Formatter formatting.

  Added c.o.a.Last aggregator to find the last value encountered in a group.

  Changed c.o.a.Max and c.o.a.Min to maintain original value type. Will return null if no values are encountered.

  Changed c.o.a.First to use Fields.ARG by default. Removed Fields constructor.

  Added c.t.Fields.join(Fields...) method to allow for joining multiple Fields instances into a new instance.

  Can retrieve Tuple values by field name through the TupleEntry class via the get(String) method.

  Added c.t.TupleCollector interface to simplify the operation interfaces.

  Added a Debug filter that will print to either stderr or stdout. Useful for debugging stream transformations.

  Added CascadingTestCase base test class

  Added Insert Function that allows for literal values to be inserted into the Tuple stream.

0.2.0

  CoGroup will now spill to disk on extremely large co-groupings. Configurable via "cascading.spill.threshold".
  Defaults to 10k elements.

  java.util.Properties instances can be used to set defauls for FlowConnectors.

  Fix for InnerJoin, the default join for CoGroup.

  Introduced MultiTap to support concatenation of files into a pipe assembly.

  RegexParser now fails on a failed match. Prevents it being used or behaving as a filter.

  Fixed bug with PipeAssembly instances not properly being assimiliated into the pipeGraph.

  Fixed assertion error thrown by JGraphT.

  Renamed Tap method deleteOnInit to deleteOnSinkInit.


0.1.0

  First release.<|MERGE_RESOLUTION|>--- conflicted
+++ resolved
@@ -1,6 +1,5 @@
 Cascading Change Log
 
-<<<<<<< HEAD
 2.1.1 [unreleased]
 
 2.1.0
@@ -41,14 +40,13 @@
   Added support for restartable checkpoint c.f.Flow instances by providing a runID to identify run attempts.
 
   Updated build and tests to simplify development of alternative planners.
-=======
+
 2.0.7
 
   Fixed issue where c.t.Tap instances were not presented resolved c.t.Fields instances in local mode during planning.
 
   Fixed issue where Hadoop forgets past job completion status of a job during very long running c.f.Flows and
   throws a NPE when queried for the result.
->>>>>>> ae169672
 
 2.0.6
 
