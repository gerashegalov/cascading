--- conflicted
+++ resolved
@@ -1,6 +1,5 @@
 Cascading Change Log
 
-<<<<<<< HEAD
 unreleased (wip 1.1)
 
   Added c.t.h.BytesSerialization and c.t.h.BytesComparator to allow for c.t.Tuple instances
@@ -72,12 +71,11 @@
   Added new c.t.Field field set type named Fields.REPLACE. Can only be used as a result selector. Specifies the
   operation results will replace values in fields with the same names. That is, inline values can be replaced in a
   single c.p.Each or c.p.Every. It is especially useful when used with Fields.ARGS as the operation field declaration.
-=======
+
 unreleased
 
   Fixed bug in c.CascadingTestCase#invokeBuffer where the output collector was not properly being set. Added
   new methods on #invokeBuffer and #invokeAggregator to take a groping c.t.TupleEntry.
->>>>>>> 996b057b
 
 1.0.15
 
